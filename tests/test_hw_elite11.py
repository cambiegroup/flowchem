"""
HA Elite11 tests
Run with python -m pytest ./tests -m HApump and updates pump com port and address in pump below
"""
import asyncio
import math

import pytest

<<<<<<< HEAD
from flowchem.components.devices.Harvard_Apparatus.HA_elite11 import (
    Elite11,
=======
from flowchem.devices.Harvard_Apparatus.HA_elite11 import (
    Elite11InfuseWithdraw,
>>>>>>> 5807be71
    PumpStatus
)
from flowchem.units import flowchem_ureg


async def move_infuse(pump):
    await pump.set_syringe_diameter(10)
    await pump.set_infusion_rate(1)
    await pump.set_target_volume(1)
    await pump.infuse_run()


@pytest.fixture(scope="session")
def event_loop(request):
    loop = asyncio.get_event_loop_policy().new_event_loop()
    yield loop
    loop.close()


@pytest.fixture(scope="session")
async def pump():
    """ Change to match your hardware ;) """
    pump = Elite11InfuseWithdraw.from_config(port="COM11", syringe_volume=5, diameter=20)
    await pump.initialize()
    return pump


@pytest.mark.HApump
@pytest.mark.asyncio
async def test_version(pump: Elite11InfuseWithdraw):
    assert "11 ELITE" in await pump.version()


@pytest.mark.HApump
@pytest.mark.asyncio
async def test_status_idle(pump: Elite11InfuseWithdraw):
    await pump.stop()
    assert await pump.get_status() is PumpStatus.IDLE


@pytest.mark.HApump
@pytest.mark.asyncio
async def test_status_infusing(pump: Elite11InfuseWithdraw):
    await move_infuse(pump)
    assert await pump.get_status() is PumpStatus.INFUSING
    await pump.stop()


@pytest.mark.HApump
@pytest.mark.asyncio
async def test_status_withdrawing(pump: Elite11InfuseWithdraw):
    await pump.set_syringe_diameter(10)
    await pump.set_withdraw_rate(1)
    await pump.withdraw_run()
    assert await pump.get_status() is PumpStatus.WITHDRAWING
    await pump.stop()


@pytest.mark.HApump
@pytest.mark.asyncio
async def test_is_moving(pump: Elite11InfuseWithdraw):
    assert await pump.is_moving() is False
    await move_infuse(pump)
    assert await pump.is_moving() is True
    await pump.stop()


@pytest.mark.HApump
@pytest.mark.asyncio
async def test_syringe_volume(pump: Elite11InfuseWithdraw):
    await pump.set_syringe_volume(10)
    assert await pump.get_syringe_volume() == "10 ml"
    await pump.set_syringe_volume(math.pi)
    vol = flowchem_ureg.Quantity(await pump.get_syringe_volume()).magnitude
    assert math.isclose(vol, math.pi, abs_tol=10e-4)
    await pump.set_syringe_volume(3e-05)
    vol = flowchem_ureg.Quantity(await pump.get_syringe_volume()).magnitude
    assert math.isclose(vol, 3e-5)
    await pump.set_syringe_volume(50)  # Leave a sensible value otherwise other tests will fail!


@pytest.mark.HApump
@pytest.mark.asyncio
async def test_infusion_rate(pump: Elite11InfuseWithdraw):
    await pump.set_syringe_diameter(10)
    await pump.set_infusion_rate(5)
    assert await pump.get_infusion_rate()
    with pytest.warns(UserWarning):
        await pump.set_infusion_rate(121)
    rate = flowchem_ureg.Quantity(await pump.get_infusion_rate()).magnitude
    assert math.isclose(rate, 12.49, rel_tol=0.01)
    with pytest.warns(UserWarning):
        await pump.set_infusion_rate(0)
    rate = flowchem_ureg.Quantity(await pump.get_infusion_rate()).magnitude
    assert math.isclose(rate, 1e-05, abs_tol=1e-5)
    await pump.set_infusion_rate(math.pi)
    rate = flowchem_ureg.Quantity(await pump.get_infusion_rate()).magnitude
    assert math.isclose(rate, math.pi, abs_tol=0.001)


@pytest.mark.HApump
@pytest.mark.asyncio
async def test_get_infused_volume(pump: Elite11InfuseWithdraw):
    await pump.clear_volumes()
    assert await pump.get_infused_volume() == "0 ul"
    await pump.set_syringe_diameter(30)
    await pump.set_infusion_rate(5)
    await pump.set_target_volume(0.05)
    await pump.infuse_run()
    await asyncio.sleep(2)
    vol = flowchem_ureg.Quantity(await pump.get_infused_volume()).to("ml").magnitude
    assert math.isclose(vol, 0.05, abs_tol=1e-4)


@pytest.mark.HApump
@pytest.mark.asyncio
async def test_get_withdrawn_volume(pump: Elite11InfuseWithdraw):
    await pump.clear_volumes()
    await pump.set_withdraw_rate(10)
    await pump.set_target_volume(0.1)
    await pump.withdraw_run()
    await asyncio.sleep(1)
    vol = flowchem_ureg.Quantity(await pump.get_withdrawn_volume()).to("ml").magnitude
    assert math.isclose(vol, 0.1, abs_tol=1e-4)


@pytest.mark.HApump
@pytest.mark.asyncio
async def test_force(pump: Elite11InfuseWithdraw):
    await pump.set_force(10)
    assert await pump.get_force() == 10
    await pump.set_force(50.2)
    assert await pump.get_force() == 50
    assert await pump.get_force() == 50


@pytest.mark.HApump
@pytest.mark.asyncio
async def test_diameter(pump: Elite11InfuseWithdraw):
    await pump.set_syringe_diameter(10)
    assert await pump.get_syringe_diameter() == "10.0000 mm"

    with pytest.warns(UserWarning):
        await pump.set_syringe_diameter(34)

    with pytest.warns(UserWarning):
        await pump.set_syringe_diameter(0.01)

    await pump.set_syringe_diameter(math.pi)
    dia = flowchem_ureg.Quantity(await pump.get_syringe_diameter()).magnitude
    math.isclose(dia, math.pi)


@pytest.mark.HApump
@pytest.mark.asyncio
async def test_target_volume(pump: Elite11InfuseWithdraw):
    await pump.set_syringe_volume(10)
    await pump.set_target_volume(math.pi)
    vol = flowchem_ureg.Quantity(await pump.get_target_volume()).magnitude
    assert math.isclose(vol, math.pi, abs_tol=10e-4)
    await pump.set_target_volume(1e-04)
    vol = flowchem_ureg.Quantity(await pump.get_target_volume()).magnitude
    assert math.isclose(vol, 1e-4, abs_tol=10e-4)<|MERGE_RESOLUTION|>--- conflicted
+++ resolved
@@ -7,13 +7,8 @@
 
 import pytest
 
-<<<<<<< HEAD
 from flowchem.components.devices.Harvard_Apparatus.HA_elite11 import (
-    Elite11,
-=======
-from flowchem.devices.Harvard_Apparatus.HA_elite11 import (
     Elite11InfuseWithdraw,
->>>>>>> 5807be71
     PumpStatus
 )
 from flowchem.units import flowchem_ureg
