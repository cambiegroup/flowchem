"""Use Phidgets to control lab devices. So far, only 4..20mA interface for Swagelock Pressure-sensor."""
import time

import pint
from loguru import logger

from flowchem.components.device_info import DeviceInfo
from flowchem.devices.flowchem_device import FlowchemDevice
from flowchem.devices.phidgets.pressure_sensor_component import (
    PhidgetPressureSensorComponent,
)
from flowchem.utils.people import dario, jakob, wei_hsin

try:
    from Phidget22.Devices.CurrentInput import CurrentInput, PowerSupply
    from Phidget22.PhidgetException import PhidgetException

    HAS_PHIDGET = True
except ImportError:
    HAS_PHIDGET = False


from flowchem import ureg
from flowchem.utils.exceptions import InvalidConfigurationError


class PhidgetPressureSensor(FlowchemDevice): # Todo: should have a initialize method?
    """Use a Phidget current input to translate a Swagelock 4..20mA signal to the corresponding pressure value."""

    def __init__(
        self,
        pressure_range: tuple[str, str] = ("0 bar", "10 bar"),
        vint_serial_number: int = -1,
        vint_channel: int = -1,
        phidget_is_remote: bool = False,
        name: str = "",
    ) -> None:
        """Initialize PressureSensor with the given pressure range (sensor-specific!)."""
        super().__init__(name=name)
        if not HAS_PHIDGET:
            raise InvalidConfigurationError(
                "Phidget unusable: library or package not installed."
            )

        # Sensor range
        sensor_min, sensor_max = pressure_range
        self._min_pressure = ureg.Quantity(sensor_min)
        self._max_pressure = ureg.Quantity(sensor_max)
        # current meter
        self.phidget = CurrentInput()

        # Ensure connection with the right sensor (ideally these are from config)
        if vint_serial_number > -1:
            self.phidget.setDeviceSerialNumber(vint_serial_number)
        if vint_channel > -1:
            self.phidget.setChannel(vint_channel)

        # Fancy remote sensors?
        if phidget_is_remote:
            from Phidget22.Net import Net
            from Phidget22.PhidgetServerType import PhidgetServerType

            Net.enableServerDiscovery(PhidgetServerType.PHIDGETSERVER_DEVICEREMOTE)
            self.phidget.setIsRemote(True)

        try:
            self.phidget.openWaitForAttachment(1000)
            logger.debug("Pressure sensor connected!")
        except PhidgetException as pe:
            raise InvalidConfigurationError(
                "Cannot connect to sensor! Check it is not already opened elsewhere and settings..."
            ) from pe

        # Set power supply to 24V
        self.phidget.setPowerSupply(PowerSupply.POWER_SUPPLY_24V)
        self.phidget.setDataInterval(200)  # 200ms

        self.device_info = DeviceInfo(
            authors=[dario, jakob, wei_hsin],
            manufacturer="Phidget",
            model="VINT",
            serial_number=vint_serial_number,
        )

    async def initialize(self):

        self.components.extend([PhidgetPressureSensorComponent("pressure-sensor", self)])

    def __del__(self) -> None:
        """Ensure connection closure upon deletion."""
        self.phidget.close()

    def is_attached(self) -> bool:
        """Whether the device is connected."""
        return bool(self.phidget.getAttached())

    def _current_to_pressure(self, current_in_ampere: float) -> pint.Quantity:
        """Convert current reading into pressure value."""
        mill_amp = current_in_ampere * 1000
        # minP..maxP is 4..20mA
        pressure_reading = self._min_pressure + ((mill_amp - 4) / 16) * (
            self._max_pressure - self._min_pressure
        )
        logger.debug(f"Read pressure {pressure_reading}!")
        return pressure_reading

    def read_pressure(self) -> pint.Quantity:  # type: ignore
        """Read pressure from the sensor and returns it as pint.Quantity.

        This is the main class method, and it never fails, but rather return None. Why?

        Well, initialization exception are fair play, upon startup any misconfiguration
        should be addressed.
        However, during experiment execution temporarily unavailability of a datasource
        should not be critical when the sensor is readonly.
        If the P-sensor is safety-critical than an event handler should be attached to it.
        If not we can live with it, returning None and letting the caller decide what
        to do with that.
        """
        try:
            current = self.phidget.getCurrent()
            logger.debug(f"Actual current: {current}")
        except PhidgetException:
            logger.error("Cannot read pressure!")
            return 0 * ureg.bar
        else:
            return self._current_to_pressure(current)

<<<<<<< HEAD
    def components(self):
        """Return an Pressure component."""
        return (PhidgetPressureSensorComponent("pressure-sensor", self),)

=======
>>>>>>> f6fd17c0

if __name__ == "__main__":
    test = PhidgetPressureSensor(
        pressure_range=("0 bar", "25 bar"),
        vint_serial_number=627768,
        vint_channel=0,
    )
    while True:
        print(test.read_pressure())
        time.sleep(1)<|MERGE_RESOLUTION|>--- conflicted
+++ resolved
@@ -24,7 +24,7 @@
 from flowchem.utils.exceptions import InvalidConfigurationError
 
 
-class PhidgetPressureSensor(FlowchemDevice): # Todo: should have a initialize method?
+class PhidgetPressureSensor(FlowchemDevice):
     """Use a Phidget current input to translate a Swagelock 4..20mA signal to the corresponding pressure value."""
 
     def __init__(
@@ -126,13 +126,6 @@
         else:
             return self._current_to_pressure(current)
 
-<<<<<<< HEAD
-    def components(self):
-        """Return an Pressure component."""
-        return (PhidgetPressureSensorComponent("pressure-sensor", self),)
-
-=======
->>>>>>> f6fd17c0
 
 if __name__ == "__main__":
     test = PhidgetPressureSensor(
