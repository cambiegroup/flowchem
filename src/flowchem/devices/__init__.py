--- conflicted
+++ resolved
@@ -15,8 +15,5 @@
 from .vapourtec import *
 from .vicivalco import *
 from .custom import *
-<<<<<<< HEAD
 from .fakedevice import *
-=======
-from .waters import *
->>>>>>> 616513f6
+from .waters import *