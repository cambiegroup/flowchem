# Add all flowchem-device classes to the flowchem.device namespace
# This is needed by config parser and hides the complexity of the folder hierarchy to the library users.
# All * are defined as __all__ in the corresponding submodule to simplify name changes / refactoring.
from .bronkhorst import *
from .dataapex import *
from .hamilton import *
from .harvardapparatus import *
from .huber import *
from .knauer import *
from .magritek import *
from .manson import *
from .mettlertoledo import *
from .phidgets import *
from .vacuubrand import *
from .vapourtec import *
from .vicivalco import *
<<<<<<< HEAD
from .fakedevice import *
=======
from .custom import *
>>>>>>> cefd0732
<|MERGE_RESOLUTION|>--- conflicted
+++ resolved
@@ -14,8 +14,5 @@
 from .vacuubrand import *
 from .vapourtec import *
 from .vicivalco import *
-<<<<<<< HEAD
 from .fakedevice import *
-=======
 from .custom import *
->>>>>>> cefd0732
