"""Knauer devices."""
from .virtuals import VirtualAzuraCompact, VirtualKnauerDAD, VirtualKnauerValve
from .azura_compact import AzuraCompact
from .dad import KnauerDAD
from .knauer_finder import knauer_finder
from .knauer_valve import KnauerValve
from .knauer_autosampler import KnauerAutosampler

__all__ = [
    "knauer_finder",
    "AzuraCompact",
    "KnauerDAD",
    "KnauerValve",
<<<<<<< HEAD
    "KnauerAutosampler",
=======
    "VirtualAzuraCompact",
    "VirtualKnauerDAD",
    "VirtualKnauerValve"
>>>>>>> c2a5fc9b
]<|MERGE_RESOLUTION|>--- conflicted
+++ resolved
@@ -11,11 +11,8 @@
     "AzuraCompact",
     "KnauerDAD",
     "KnauerValve",
-<<<<<<< HEAD
     "KnauerAutosampler",
-=======
     "VirtualAzuraCompact",
     "VirtualKnauerDAD",
     "VirtualKnauerValve"
->>>>>>> c2a5fc9b
 ]