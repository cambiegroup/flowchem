--- conflicted
+++ resolved
@@ -26,11 +26,7 @@
     Methods:
     --------
     set_pressure(pressure: str) -> bool:
-<<<<<<< HEAD
-        Set the target pressure using a string representation.
-=======
         Set the target pressure using a string representation - unit have to be provided.
->>>>>>> 4897c0ba
     get_pressure() -> float:
         Retrieve the current pressure from the device in mbar.
     is_target_reached() -> bool:
@@ -104,11 +100,7 @@
         status = await self.hw_device.status()
         return status.state == PumpState.VACUUM_REACHED
 
-<<<<<<< HEAD
-    async def power_on(self):
-=======
     async def power_on(self) -> str:
->>>>>>> 4897c0ba
         """
         Turn on the pressure control.
 
@@ -128,8 +120,4 @@
         str
             Returns binary string if the command to stop the pressure control was successful.
         """
-<<<<<<< HEAD
-        return await self.hw_device._send_command_and_read_reply("STOP 1")
-=======
-        return await self.hw_device._send_command_and_read_reply("STOP")
->>>>>>> 4897c0ba
+        return await self.hw_device._send_command_and_read_reply("STOP 1")