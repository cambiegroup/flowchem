"""Control Hamilton ML600 syringe pump via the protocol1/RNO+."""
from __future__ import annotations

import asyncio
import string
import warnings
from dataclasses import dataclass
from typing import TYPE_CHECKING

import aioserial
from loguru import logger

from flowchem import ureg
from flowchem.components.device_info import DeviceInfo
from flowchem.devices.flowchem_device import FlowchemDevice
from flowchem.devices.hamilton.ml600_pump import ML600Pump, ML600MainSwitch
from flowchem.devices.hamilton.ml600_valve import ML600Valve
from flowchem.utils.exceptions import InvalidConfigurationError
from flowchem.utils.people import dario, jakob, wei_hsin

if TYPE_CHECKING:
    import pint


# i.e. PUMP_ADDRESS = {1: 'a', 2: 'b', 3: 'c', 4: 'd', ..., 16: 'p'}
# Note ':' is used for broadcast within the daisy chain.
PUMP_ADDRESS = dict(enumerate(string.ascii_lowercase[:16], start=1))


@dataclass
class Protocol1Command:
    """Class representing a pump command and its expected reply."""

    command: str
    target_pump_num: int = 1
    target_syringe: str = ""
    command_value: str = ""
    optional_parameter: str = ""
    parameter_value: str = ""
    execution_command: str = "R"  # Execute

    def compile(self) -> str:
        """Create actual command byte by prepending pump address to command and appending executing command."""
        compiled_command = (
            f"{PUMP_ADDRESS[self.target_pump_num]}"
            f"{self.target_syringe}"
            f"{self.command}{self.command_value}"
        )

        if self.parameter_value:
            compiled_command += f"{self.optional_parameter}{self.parameter_value}"

        return compiled_command + self.execution_command


class HamiltonPumpIO:
    """Setup with serial parameters, low level IO."""

    ACKNOWLEDGE = chr(6)
    NEGATIVE_ACKNOWLEDGE = chr(21)
    ERROR = chr(15)

    DEFAULT_CONFIG = {
        "timeout": 0.1,
        "baudrate": 9600,
        "parity": aioserial.PARITY_ODD,
        "stopbits": aioserial.STOPBITS_ONE,
        "bytesize": aioserial.SEVENBITS,
    }

    def __init__(self, aio_port: aioserial.Serial) -> None:
        """Initialize serial port, not pumps."""
        self._serial = aio_port
        self.num_pump_connected: int | None = (
            None  # Set by `HamiltonPumpIO.initialize()`
        )

    @classmethod
    def from_config(cls, config):
        """Create HamiltonPumpIO from config."""
        configuration = HamiltonPumpIO.DEFAULT_CONFIG | config

        try:
            serial_object = aioserial.AioSerial(**configuration)
        except aioserial.SerialException as serial_exception:
            raise InvalidConfigurationError(
                f"Cannot connect to the pump on the port <{configuration.get('port')}>"
            ) from serial_exception

        return cls(serial_object)

    async def initialize(self, hw_initialization: bool = True):
        """Ensure connection with pump and initialize it (if hw_initialization is True)."""
        self.num_pump_connected = await self._assign_pump_address()
        if hw_initialization:
            await self._hw_init()
        await self._is_single_syringe()

    async def _is_single_syringe(self):
        try:
            await self._write_async(b"aH\r")
        except aioserial.SerialException as e:
            raise InvalidConfigurationError from e

        reply = await self._read_reply_async()
        print(reply)
        try:
            await self._write_async(b"aHR\r")
        except aioserial.SerialException as e:
            raise InvalidConfigurationError from e

        reply = await self._read_reply_async()

        print(f"+R:{reply}")

    async def _assign_pump_address(self) -> int:
        """Auto assign pump addresses.

        To be run on init, auto assign addresses to pumps based on their position in the daisy chain.
        A custom command syntax with no addresses is used here so read and write has been rewritten
        """
        try:
            await self._write_async(b"1a\r")
        except aioserial.SerialException as e:
            raise InvalidConfigurationError from e

        reply = await self._read_reply_async()
        if not reply or reply[:1] != "1":
            raise InvalidConfigurationError(f"No pump found on {self._serial.port}")
        # reply[1:2] should be the address of the last pump. However, this does not work reliably.
        # So here we enumerate the pumps explicitly instead
        last_pump = 0
        for pump_num, address in PUMP_ADDRESS.items():
            await self._write_async(f"{address}UR\r".encode("ascii"))
            if "NV01" in await self._read_reply_async():
                last_pump = pump_num
            else:
                break
        logger.debug(f"Found {last_pump} pumps on {self._serial.port}!")
        return int(last_pump)

    async def _hw_init(self):
        """Send to all pumps the HW initialization command (i.e. homing)."""
        await self._write_async(b":XR\r")  # Broadcast: initialize + execute
        # Note: no need to consume reply here because there is none (since we are using broadcast)

    async def _write_async(self, command: bytes):
        """Write a command to the pump."""
        await self._serial.write_async(command)
        logger.info(f"Command {command!r} sent!")

    async def _read_reply_async(self) -> str:
        """Read the pump reply from serial communication."""
        reply_string = await self._serial.readline_async()
        logger.info(f"Reply received: {reply_string}")
        logger.info(f"decode: {reply_string.decode('utf-8')}")
        return reply_string.decode("ascii")

    def parse_response(self, response: str) -> str:
        """Split a received line in its components: status, reply."""
        status, reply = response[:1], response[1:]

        assert status in (self.ACKNOWLEDGE, self.NEGATIVE_ACKNOWLEDGE)
        if status == self.NEGATIVE_ACKNOWLEDGE:
            logger.warning("Negative acknowledge received")
            warnings.warn(
                "Negative acknowledge reply: check command syntax!",
                stacklevel=2,
            )

        return reply.rstrip()  # removes trailing <cr>

    async def write_and_read_reply_async(self, command: Protocol1Command) -> str:
        """Send a command to the pump, read the replies and returns it, optionally parsed."""
        self._serial.reset_input_buffer()
        await self._write_async(f"{command.compile()}\r".encode("ascii"))
        response = await self._read_reply_async()

        if not response:
            raise InvalidConfigurationError(
                f"No response received from pump! "
                f"Maybe wrong pump address? (Set to {command.target_pump_num})"
            )

        return self.parse_response(response)


class ML600(FlowchemDevice):
    """ML600 implementation according to manufacturer docs. Tested on a 61501-01 (i.e. single syringe system).

    From manufacturer docs:
    To determine the volume dispensed per step the total syringe volume is divided by
    48,000 steps. All Hamilton instrument syringes are designed with a 60 mm stroke
    length and the Microlab 600 is designed to move 60 mm in 48,000 steps. For
    example to dispense 9 mL from a 10 mL syringe you would determine the number of
    steps by multiplying 48000 steps (9 mL/10 mL) to get 43,200 steps.
    """

    DEFAULT_CONFIG = {
        "default_infuse_rate": "1 ml/min",
        "default_withdraw_rate": "1 ml/min",
    }

    # This class variable is used for daisy chains (i.e. multiple pumps on the same serial connection). Details below.
    _io_instances: set[HamiltonPumpIO] = set()
    # The mutable object (a set) as class variable creates a shared state across all the instances.
    # When several pumps are daisy-chained on the same serial port, they need to all access the same Serial object,
    # because access to the serial port is exclusive by definition (also locking there ensure thread safe operations).

    # Only Hamilton syringes are compatible w/ the ML600, and they come on a limited set of sizes. (Values in ml)
    VALID_SYRINGE_VOLUME = {
        0.01,
        0.025,
        0.05,
        0.1,
        0.25,
        0.5,
        1.0,
        2.5,
        5.0,
        10.0,
        25.0,
        50.0,
    }

    def __init__(
        self,
        pump_io: HamiltonPumpIO,
        syringe_volume: str,
        name: str,
        address: int = 1,
        **config,
    ) -> None:
        """Default constructor, needs an HamiltonPumpIO object. See from_config() class method for config-based init.

        Args:
        ----
            pump_io: An HamiltonPumpIO w/ serial connection to the daisy chain w/ target pump.
            syringe_volume: Volume of the syringe used, either a Quantity or number in ml.
            address: number of pump in array, 1 for first one, auto-assigned on init based on position.
            name: 'cause naming stuff is important.
        """
        super().__init__(name)
        self.device_info = DeviceInfo(
            authors=[dario, jakob, wei_hsin],
            manufacturer="Hamilton",
            model="ML600",
        )
        # HamiltonPumpIO
        self.pump_io = pump_io
        ML600._io_instances.add(self.pump_io)  # See above for details.

        # Pump address is the pump sequence number if in chain. Count starts at 1, default.
        self.address = int(address)

        # Syringe pumps only perform linear movement, and the volume displaced is function of the syringe loaded.
        try:
            self.syringe_volume = ureg.Quantity(syringe_volume)
        except AttributeError as attribute_error:
            logger.error(f"Invalid syringe volume {syringe_volume}!")
            raise InvalidConfigurationError(
                "Invalid syringe volume provided."
                "The syringe volume is a string with units! e.g. '5 ml'"
            ) from attribute_error

        if self.syringe_volume.m_as("ml") not in ML600.VALID_SYRINGE_VOLUME:
            raise InvalidConfigurationError(
                f"The specified syringe volume ({syringe_volume}) is invalid!\n"
                f"The volume (in ml) has to be one of {ML600.VALID_SYRINGE_VOLUME}"
            )

        self._steps_per_ml = ureg.Quantity(f"{48000 / self.syringe_volume} step")
        self._offset_steps = 100  # Steps added to each absolute move command, to decrease wear and tear at volume = 0
        self._max_vol = (48000 - self._offset_steps) * ureg.step / self._steps_per_ml
        logger.warning(f"due to offset steps is {self._offset_steps}. the max_vol : {self._max_vol}")
        # This enables to configure on per-pump basis uncommon parameters
        self.config = ML600.DEFAULT_CONFIG | config

    @classmethod
    def from_config(cls, **config):
        """Create instances via config file."""
        # Many pump can be present on the same serial port with different addresses.
        # This shared list of HamiltonPumpIO objects allow shared state in a borg-inspired way, avoiding singletons
        # This is only relevant to programmatic instantiation, i.e. when from_config() is called per each pump from a
        # config file, as it is the case in the HTTP server.
        pumpio = None
        for obj in ML600._io_instances:
            # noinspection PyProtectedMember
            if obj._serial.port == config.get("port"):
                pumpio = obj
                break

        # If not existing serial object are available for the port provided, create a new one
        if pumpio is None:
            # Remove ML600-specific keys to only have HamiltonPumpIO's kwargs
            config_for_pumpio = {
                k: v
                for k, v in config.items()
                if k not in ("syringe_volume", "address", "name")
            }
            pumpio = HamiltonPumpIO.from_config(config_for_pumpio)

        return cls(
            pumpio,
            syringe_volume=config.get("syringe_volume", ""),
            address=config.get("address", 1),
            name=config.get("name", ""),
        )

    async def initialize(self, hw_init=False, init_speed: str = "200 sec / stroke"):
        """Initialize pump and its components."""
        await self.pump_io.initialize()
        # Test connectivity by querying the pump's firmware version
        fw_cmd = Protocol1Command(command="U", target_pump_num=self.address)
        self.device_info.version = await self.pump_io.write_and_read_reply_async(fw_cmd)
        logger.info(
            f"Connected to Hamilton ML600 {self.name} - FW version: {self.device_info.version}!",
        )

        if hw_init:
            await self.initialize_pump(speed=ureg.Quantity(init_speed))
        # Add device components
        self.components.extend([ML600Pump("pump", self), ML600Valve("valve", self)])

    async def send_command_and_read_reply(self, command: Protocol1Command) -> str:
        """Send a command to the pump. Here we just add the right pump number."""
        command.target_pump_num = self.address
        return await self.pump_io.write_and_read_reply_async(command)

    def _validate_speed(self, speed: pint.Quantity | None) -> str:
        """Validate the speed.

        Given a speed (seconds/stroke) returns a valid value for it, and a warning if out of bounds.
        """
        # Validated speeds are used as command argument, with empty string being the default for None
        if speed is None:
            return ""

        # Alert if out of bounds but don't raise exceptions, according to general philosophy.
        # Target flow rate too high
        if speed < ureg.Quantity("2 sec/stroke"):
            speed = ureg.Quantity("2 sec/stroke")
            warnings.warn(
                f"Desired speed ({speed}) is unachievable!"
                f"Set to {self._seconds_per_stroke_to_flowrate(speed)}"
                f"Wrong units? A bigger syringe is needed?",
                stacklevel=2,
            )

        # Target flow rate too low
        if speed > ureg.Quantity("3692 sec/stroke"):
            speed = ureg.Quantity("3692 sec/stroke")
            warnings.warn(
                f"Desired speed ({speed}) is unachievable!"
                f"Set to {self._seconds_per_stroke_to_flowrate(speed)}"
                f"Wrong units? A smaller syringe is needed?",
                stacklevel=2,
            )

        return str(round(speed.m_as("sec / stroke")))

<<<<<<< HEAD
    async def initialize_pump(self, speed: pint.Quantity | None = None, pump_code: str=""):
        """
        Initialize both syringe and valve.
=======
    async def initialize_pump(self, speed: pint.Quantity | None = None):
        """Initialize both syringe and valve.
>>>>>>> e481b31a

        speed: 2-3692 in seconds/stroke
        """
        init_pump = Protocol1Command(
            target_syringe=pump_code,
            command="X",
            optional_parameter="S",
            parameter_value=self._validate_speed(speed),
        )
        return await self.send_command_and_read_reply(init_pump)

    # async def initialize_valve(self, valve_code: str=""):
    #     """Initialize valve only."""
    #     return await self.send_command_and_read_reply(Protocol1Command(target_syringe=valve_code,command="LX"))

    # async def initialize_syringe(self, speed: pint.Quantity | None = None, pump_code: str=""):
    #     """
    #     Initialize syringe only.
    #
    #     speed: 2-3692 in seconds/stroke
    #     """
    #     init_syringe = Protocol1Command(
    #         target_syringe=pump_code,
    #         command="X1",
    #         optional_parameter="S",
    #         parameter_value=self._validate_speed(speed),
    #     )
    #     return await self.send_command_and_read_reply(init_syringe)

    def flowrate_to_seconds_per_stroke(self, flowrate: pint.Quantity):
        """Convert flow rates to steps per seconds.

        To determine the volume dispensed per step the total syringe volume is divided by
        48,000 steps. All Hamilton instrument syringes are designed with a 60 mm stroke
        length and the Microlab 600 is designed to move 60 mm in 48,000 steps. For
        example to dispense 9 mL from a 10 mL syringe you would determine the number of
        steps by multiplying 48000 steps (9 mL/10 mL) to get 43,200 steps.
        """
        flowrate_in_steps_sec = flowrate * self._steps_per_ml
        return (1 / flowrate_in_steps_sec).to("second/stroke")

    def _seconds_per_stroke_to_flowrate(self, second_per_stroke) -> float:
        """Convert seconds per stroke to flow rate."""
        flowrate = 1 / (second_per_stroke * self._steps_per_ml)
        return flowrate.to("ml/min")

    def _volume_to_step_position(self, volume: pint.Quantity) -> int:
        """Convert a volume to a step position."""
        # noinspection PyArgumentEqualDefault
        steps = volume * self._steps_per_ml
        return round(steps.m_as("steps")) + self._offset_steps

    async def _to_step_position(
<<<<<<< HEAD
        self, position: int, speed: pint.Quantity | None = None, pump_code: str=""
=======
        self,
        position: int,
        speed: pint.Quantity | None = None,
>>>>>>> e481b31a
    ):
        """Absolute move to step position."""
        abs_move_cmd = Protocol1Command(
            target_syringe=pump_code,
            command="M",
            optional_parameter="S",
            command_value=str(position),
            parameter_value=self._validate_speed(speed),
        )
        return await self.send_command_and_read_reply(abs_move_cmd)

    async def get_current_volume(self, pump_code:str="") -> pint.Quantity:
        """Return current syringe position in ml."""
        syringe_pos = await self.send_command_and_read_reply(
<<<<<<< HEAD
            Protocol1Command(target_syringe=pump_code, command="YQP")
=======
            Protocol1Command(command="YQP"),
>>>>>>> e481b31a
        )

        current_steps = (int(syringe_pos) - self._offset_steps) * ureg.step
        logger.info(current_steps)
        return current_steps / self._steps_per_ml

    async def to_volume(self, target_volume: pint.Quantity, rate: pint.Quantity, pump_code:str=""):
        """Absolute move to volume provided."""
        speed = self.flowrate_to_seconds_per_stroke(rate)
        await self._to_step_position(
<<<<<<< HEAD
            self._volume_to_step_position(target_volume), speed, pump_code
=======
            self._volume_to_step_position(target_volume),
            speed,
>>>>>>> e481b31a
        )
        logger.debug(f"Pump {self.name} {pump_code} set to volume {target_volume} at speed {speed}")

    async def pause(self):
        """Pause any running command (both pumps)."""
        return await self.send_command_and_read_reply(
            Protocol1Command(command="", execution_command="K"),
        )

    async def resume(self):
        """Resume any paused command."""
        return await self.send_command_and_read_reply(
            Protocol1Command(command="", execution_command="$"),
        )

    async def stop(self):
        """Stop and abort any running command (both pumps)."""
        await self.pause()
        return await self.send_command_and_read_reply(
            Protocol1Command(command="", execution_command="V"),
        )

    async def wait_until_idle(self) -> bool:
        """Return when no more commands are present in the pump buffer."""
        logger.debug(f"ML600 pump {self.name} wait until idle...")
        while not await self.is_idle():
            await asyncio.sleep(0.1)
        logger.debug(f"...ML600 pump {self.name} idle now!")
        return True

    async def version(self) -> str:
        """Return the current firmware version reported by the pump."""
        return await self.send_command_and_read_reply(Protocol1Command(command="U"))

    async def is_idle(self) -> bool:
        """Check if the pump is idle (actually check if the last command has ended)."""
        return (
            await self.send_command_and_read_reply(Protocol1Command(command="F", execution_command="")) == "Y"
        )

    async def get_valve_position(self, valve_code: str) -> str:
        """Represent the position of the valve: getter returns Enum, setter needs Enum."""
<<<<<<< HEAD
        return await self.send_command_and_read_reply(Protocol1Command(
            target_syringe=valve_code, command="LQP"))
=======
        await self.send_command_and_read_reply(Protocol1Command(command="LQA"))
        return await self.send_command_and_read_reply(Protocol1Command(command="LQP"))
>>>>>>> e481b31a

    async def set_valve_position(
        self,
        target_position: str,
        valve_code: str="",
        wait_for_movement_end: bool = True,
    ) -> bool:
        """Set valve position.

        wait_for_movement_end is defaulted to True as it is a common mistake not to wait...
        """
        cmd = Protocol1Command(target_syringe=valve_code, command="LP0", command_value=target_position)
        print (cmd)
        await self.send_command_and_read_reply(
<<<<<<< HEAD
            Protocol1Command(target_syringe=valve_code, command="LP0", command_value=target_position)
=======
            Protocol1Command(command="LP0", command_value=target_position),
>>>>>>> e481b31a
        )
        logger.debug(f"{self.name} valve position set to position {target_position}")
        if wait_for_movement_end:
            await self.wait_until_idle()
            return True

    # async def get_return_steps(self, pump_code: str="") -> int:
    #     """Return steps' getter. Applied to the end of a downward syringe movement to removes mechanical slack."""
    #     steps = await self.send_command_and_read_reply(Protocol1Command(target_syringe=pump_code, command="YQN"))
    #     return int(steps)
    #
    # async def set_return_steps(self, target_steps: int, pump_code: str=""):
    #     """Return steps' setter. Applied to the end of a downward syringe movement to removes mechanical slack."""
    #     target_steps = str(int(target_steps))
    #     return await self.send_command_and_read_reply(Protocol1Command(target_syringe=pump_code, command="YSN", command_value=target_steps))

    async def log(self):
        return await self.send_command_and_read_reply(Protocol1Command(command="#SP1"))

<<<<<<< HEAD
    def components(self):
        """Return a Syringe and a Valve component."""
        # if model == "single_syringe":
        list_of_components = [
            ML600MainSwitch("Power", self),
            ML600Pump("pumpL", self, "B"),
            ML600Pump("pumpR", self, "C"),
            ML600Valve("valveL", self, "B"),
            ML600Valve("valveR", self, "C"),
        ]

        # return ML600Pump("pump", self), ML600Valve("valve", self)  # for single syringe
        return list_of_components # for dual syringe


=======
>>>>>>> e481b31a

if __name__ == "__main__":
    import asyncio

    conf = {
        "port": "COM12",
        "address": 1,
        "name": "test1",
        "syringe_volume": 5,
    }
    pump1 = ML600.from_config(**conf)
    asyncio.run(pump1.initialize_pump())<|MERGE_RESOLUTION|>--- conflicted
+++ resolved
@@ -13,7 +13,7 @@
 from flowchem import ureg
 from flowchem.components.device_info import DeviceInfo
 from flowchem.devices.flowchem_device import FlowchemDevice
-from flowchem.devices.hamilton.ml600_pump import ML600Pump, ML600MainSwitch
+from flowchem.devices.hamilton.ml600_pump import ML600Pump
 from flowchem.devices.hamilton.ml600_valve import ML600Valve
 from flowchem.utils.exceptions import InvalidConfigurationError
 from flowchem.utils.people import dario, jakob, wei_hsin
@@ -359,37 +359,29 @@
 
         return str(round(speed.m_as("sec / stroke")))
 
-<<<<<<< HEAD
-    async def initialize_pump(self, speed: pint.Quantity | None = None, pump_code: str=""):
-        """
-        Initialize both syringe and valve.
-=======
     async def initialize_pump(self, speed: pint.Quantity | None = None):
         """Initialize both syringe and valve.
->>>>>>> e481b31a
 
         speed: 2-3692 in seconds/stroke
         """
         init_pump = Protocol1Command(
-            target_syringe=pump_code,
             command="X",
             optional_parameter="S",
             parameter_value=self._validate_speed(speed),
         )
         return await self.send_command_and_read_reply(init_pump)
 
-    # async def initialize_valve(self, valve_code: str=""):
+    # async def initialize_valve(self):
     #     """Initialize valve only."""
-    #     return await self.send_command_and_read_reply(Protocol1Command(target_syringe=valve_code,command="LX"))
-
-    # async def initialize_syringe(self, speed: pint.Quantity | None = None, pump_code: str=""):
+    #     return await self.send_command_and_read_reply(Protocol1Command(command="LX"))
+
+    # async def initialize_syringe(self, speed: pint.Quantity | None = None):
     #     """
     #     Initialize syringe only.
     #
     #     speed: 2-3692 in seconds/stroke
     #     """
     #     init_syringe = Protocol1Command(
-    #         target_syringe=pump_code,
     #         command="X1",
     #         optional_parameter="S",
     #         parameter_value=self._validate_speed(speed),
@@ -420,17 +412,12 @@
         return round(steps.m_as("steps")) + self._offset_steps
 
     async def _to_step_position(
-<<<<<<< HEAD
-        self, position: int, speed: pint.Quantity | None = None, pump_code: str=""
-=======
         self,
         position: int,
         speed: pint.Quantity | None = None,
->>>>>>> e481b31a
     ):
         """Absolute move to step position."""
         abs_move_cmd = Protocol1Command(
-            target_syringe=pump_code,
             command="M",
             optional_parameter="S",
             command_value=str(position),
@@ -438,35 +425,27 @@
         )
         return await self.send_command_and_read_reply(abs_move_cmd)
 
-    async def get_current_volume(self, pump_code:str="") -> pint.Quantity:
+    async def get_current_volume(self) -> pint.Quantity:
         """Return current syringe position in ml."""
         syringe_pos = await self.send_command_and_read_reply(
-<<<<<<< HEAD
-            Protocol1Command(target_syringe=pump_code, command="YQP")
-=======
             Protocol1Command(command="YQP"),
->>>>>>> e481b31a
         )
 
         current_steps = (int(syringe_pos) - self._offset_steps) * ureg.step
         logger.info(current_steps)
         return current_steps / self._steps_per_ml
 
-    async def to_volume(self, target_volume: pint.Quantity, rate: pint.Quantity, pump_code:str=""):
+    async def to_volume(self, target_volume: pint.Quantity, rate: pint.Quantity):
         """Absolute move to volume provided."""
         speed = self.flowrate_to_seconds_per_stroke(rate)
         await self._to_step_position(
-<<<<<<< HEAD
-            self._volume_to_step_position(target_volume), speed, pump_code
-=======
             self._volume_to_step_position(target_volume),
             speed,
->>>>>>> e481b31a
-        )
-        logger.debug(f"Pump {self.name} {pump_code} set to volume {target_volume} at speed {speed}")
+        )
+        logger.debug(f"Pump {self.name} set to volume {target_volume} at speed {speed}")
 
     async def pause(self):
-        """Pause any running command (both pumps)."""
+        """Pause any running command."""
         return await self.send_command_and_read_reply(
             Protocol1Command(command="", execution_command="K"),
         )
@@ -478,7 +457,7 @@
         )
 
     async def stop(self):
-        """Stop and abort any running command (both pumps)."""
+        """Stop and abort any running command."""
         await self.pause()
         return await self.send_command_and_read_reply(
             Protocol1Command(command="", execution_command="V"),
@@ -502,71 +481,38 @@
             await self.send_command_and_read_reply(Protocol1Command(command="F", execution_command="")) == "Y"
         )
 
-    async def get_valve_position(self, valve_code: str) -> str:
+    async def get_valve_position(self) -> str:
         """Represent the position of the valve: getter returns Enum, setter needs Enum."""
-<<<<<<< HEAD
-        return await self.send_command_and_read_reply(Protocol1Command(
-            target_syringe=valve_code, command="LQP"))
-=======
         await self.send_command_and_read_reply(Protocol1Command(command="LQA"))
         return await self.send_command_and_read_reply(Protocol1Command(command="LQP"))
->>>>>>> e481b31a
 
     async def set_valve_position(
         self,
         target_position: str,
-        valve_code: str="",
         wait_for_movement_end: bool = True,
     ) -> bool:
         """Set valve position.
 
         wait_for_movement_end is defaulted to True as it is a common mistake not to wait...
         """
-        cmd = Protocol1Command(target_syringe=valve_code, command="LP0", command_value=target_position)
-        print (cmd)
         await self.send_command_and_read_reply(
-<<<<<<< HEAD
-            Protocol1Command(target_syringe=valve_code, command="LP0", command_value=target_position)
-=======
             Protocol1Command(command="LP0", command_value=target_position),
->>>>>>> e481b31a
         )
         logger.debug(f"{self.name} valve position set to position {target_position}")
         if wait_for_movement_end:
             await self.wait_until_idle()
             return True
 
-    # async def get_return_steps(self, pump_code: str="") -> int:
+    # async def get_return_steps(self) -> int:
     #     """Return steps' getter. Applied to the end of a downward syringe movement to removes mechanical slack."""
-    #     steps = await self.send_command_and_read_reply(Protocol1Command(target_syringe=pump_code, command="YQN"))
+    #     steps = await self.send_command_and_read_reply(Protocol1Command(command="YQN"))
     #     return int(steps)
     #
-    # async def set_return_steps(self, target_steps: int, pump_code: str=""):
+    # async def set_return_steps(self, target_steps: int):
     #     """Return steps' setter. Applied to the end of a downward syringe movement to removes mechanical slack."""
     #     target_steps = str(int(target_steps))
-    #     return await self.send_command_and_read_reply(Protocol1Command(target_syringe=pump_code, command="YSN", command_value=target_steps))
-
-    async def log(self):
-        return await self.send_command_and_read_reply(Protocol1Command(command="#SP1"))
-
-<<<<<<< HEAD
-    def components(self):
-        """Return a Syringe and a Valve component."""
-        # if model == "single_syringe":
-        list_of_components = [
-            ML600MainSwitch("Power", self),
-            ML600Pump("pumpL", self, "B"),
-            ML600Pump("pumpR", self, "C"),
-            ML600Valve("valveL", self, "B"),
-            ML600Valve("valveR", self, "C"),
-        ]
-
-        # return ML600Pump("pump", self), ML600Valve("valve", self)  # for single syringe
-        return list_of_components # for dual syringe
-
-
-=======
->>>>>>> e481b31a
+    #     return await self.send_command_and_read_reply(Protocol1Command(command="YSN", command_value=target_steps))
+
 
 if __name__ == "__main__":
     import asyncio
