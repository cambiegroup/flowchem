--- conflicted
+++ resolved
@@ -27,18 +27,10 @@
     def put(self, url, data=None, **kwargs):
         """Send a PUT request. Returns :class:`Response` object."""
 
-<<<<<<< HEAD
-        # Inspect the keyargs type to avoid ploblems with not str parameters
+        # Inspect keyword arguments type to avoid problems with arguments of list type which must be handed to fastapi as str
         if kwargs.get("params"):
             for key, arg in kwargs["params"].items():
                 if type(arg) is list:
                     kwargs["params"][key] = str(arg)
 
-=======
-        # Inspect the keyword arguments type to avoid problems with arguments of list type which must be handed to fastapi as str
-        for key, arg in kwargs.get("params", {}).items():
-            if type(arg) is list:
-                kwargs["params"][key] = str(arg)
-        
->>>>>>> bf9f4463
         return self._session.put(self.base_url + "/" + url, data=data, **kwargs)