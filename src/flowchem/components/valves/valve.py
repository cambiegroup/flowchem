"""Generic valve."""
from __future__ import annotations

from pydantic import BaseModel
import json
from typing import Tuple

from flowchem.components.flowchem_component import FlowchemComponent
from flowchem.devices.flowchem_device import FlowchemDevice
from flowchem.utils.exceptions import InvalidConfigurationError, DeviceError


def return_tuple_from_input(str_or_tuple):
    # in case no input is given, required, simply return None, will be dealt with by consumer
    if not str_or_tuple:
        return None
    elif type(str_or_tuple) is str:
        parsed_input = json.loads(str_or_tuple)
        if type(parsed_input[0]) is not list:
            parsed_input = [parsed_input]
        return tuple(tuple(inner) for inner in parsed_input)
    elif type(str_or_tuple) is tuple:
        if type(str_or_tuple[0]) is not tuple:
            str_or_tuple = (str_or_tuple,)
        return str_or_tuple
    else:
        raise DeviceError("Please provide input of type '[[1,2],[3,4]]'")


def return_bool_from_input(str_or_bool):
    if type(str_or_bool) is bool:
        return str_or_bool
    elif type(str_or_bool) is str:
        if str_or_bool.lower() == "true":
            return True
        elif str_or_bool.lower() == "false":
            return False
        elif str_or_bool == "":
            return None
        else:
            raise DeviceError("Please provide input of type bool, '' or 'True' or 'False'")


class ValveInfo(BaseModel):
    """
    ports: an attribute representing the available ports on the stator
    positions: an attribute mapping implicit, tacit numbers as keys to the stator ports that are connected at this
                position
    """
    ports: list[tuple]
    positions: dict[int, Tuple[Tuple[None | int, ...], ...]]


# mypy: ignore-errors
def all_tuples_in_nested_tuple(tuple_in: Tuple[Tuple[int, int], ...],
                               tuple_contains: Tuple[Tuple[int, int, ...], ...]) -> bool:
    """Check if all requested tuples are in a tuple of tuples"""
    all_contained = []
    for subtuple in tuple_in:
        for supertuple in tuple_contains:
            if set(subtuple) <= set(supertuple):
                all_contained.append(True)
                break
    if len(all_contained) == len(tuple_in):
        return True
    else:
        return False


# mypy: ignore-errors
def no_tuple_in_nested_tuple(tuple_in: Tuple[Tuple[int, int], ...],
                             tuple_contains: Tuple[Tuple[int, int, ...], ...]) -> bool:
    """Check if none of requested tuples are in a tuple of tuples"""
    contains_tuple = False
    for subtuple in tuple_in:
        for supertuple in tuple_contains:
            if set(subtuple) <= set(supertuple):
                contains_tuple = True
    return not contains_tuple


class Valve(FlowchemComponent):
    """An abstract class for devices of type valve.

    ... warning::
        Device objects should not directly generate components with this object but rather a more specific valve type,
        such as `SixPortTwoPositionValve` or `SixPortPositionValve`.

    All valves are characterized by:

    - a connections() method, which returns an Instance of the ValveInfo class
    - a `set_position()` method
    - a `get_position()` method

    This is explicit and informative in itself and requires no further intermittant helper mappings
    """

    def __init__(
            self,
            name: str,
            hw_device: "FlowchemDevice",
            stator_ports: [(), ()], # type: ignore
            rotor_ports: [(), ()], # type: ignore
    ) -> None:
        """Create a valve object.

        Args:
        ----
            name: device name, passed to FlowchemComponent.
            hw_device: the object that controls the hardware.
            stator_ports
            rotor_ports
            rotor and stator are both represented like:
            (   (1,2,3,4,5,6),          (0))
                radial ports       middle ports
                          should be equally distributed, with equally spaced angle in between. If this is not the
                          case, add None
             for missing port

            Exemple: 4 port 5 Position Valve
            stator_ports=[(None, None, 1, None, 2, None, 3, None,), (0,)],
            rotor_ports=[(None, 5, None, None, 4, None, 4, None), (5,)],

                                 1
                             * * * * *
                           *     x     *
                         *               *
                     8  *  x            -x *  2
                        *            -     *
                     7  * o-      o-     o *  3
                        *   -              *
                        *  x -           x *  4
                     6   *     -          *
                           *    -o      *
                             * * * * *
                                 5

<<<<<<< HEAD
        The connection is done between port 7 and 5 and 0 (central port) and 2
=======
        X - inaccessible port (addressed as None in stator_ports)
        O - accessible port

        Note that the only positions available as accessible ports are 3, 5, 7, and 0 (corresponding to 1, 2, 3, and 0).

        The connection is made between the port at position 5 and the ports at positions 7 and 0 (central port) and
        at position 2.
>>>>>>> 4897c0ba

        """
        # a valve consists of a rotor and a stator. Solenoid valves Are special cases and can be decomposed into
        # Open/closed valves, need not be treated here but could be simulated by a [1,2,None] and rotor [3,3,None]
        self._rotor_ports = rotor_ports
        self._stator_ports = stator_ports
        self._positions = self._create_connections(self._stator_ports, self._rotor_ports)

        # bwe can infer
        super().__init__(name, hw_device)

        self.add_api_route("/position", self.get_position, methods=["GET"])
        self.add_api_route("/position", self.set_position, methods=["PUT"])
        self.add_api_route("/connections", self.connections, methods=["GET"])

    @staticmethod
    def _create_connections(stator_ports, rotor_ports):
        """
        Create possible switching states from a stator and rotor representation. Position names are integers. Going to
        the next position in clockwise direction increases position name by one
        """
        connections = {}
        if len(rotor_ports) != len(stator_ports):
            raise InvalidConfigurationError
        if len(rotor_ports) == 1:
            # in case there is no 0 port, for data uniformity, internally add it. strictly, the stator and rotor
            # should reflect physical properties, so if stator has a hole in middle it should have 0, but only rotor
            # None. Since this does not impact functionality, thoroughness will be left to the user
            rotor_ports.append([None])
            stator_ports.append([None])
        # it is rather simple: we just move the rotor by one and thereby create a dictionary
        for _ in range(len(rotor_ports[0])):
            rotor_curr = rotor_ports[0][-_:] + rotor_ports[0][:-_]
            _connections_per_position = {}
            for rotor_position, stator_position in zip(rotor_curr + rotor_ports[1], stator_ports[0] + stator_ports[1]):
                # rotor positions act as dictionary keys, take into account the [1] position for connecting the 0
                # if dict key exists, instead of overwriting, simply append
                # if rotor is none, means there is no connection, so do not add
                if rotor_position is not None:
                    try:
                        _connections_per_position[rotor_position] += (stator_position,)
                    except KeyError:
                        _connections_per_position[rotor_position] = (stator_position,)
                        # get rid of the keys, values are the connected ports in each position
            connections[_] = tuple(_connections_per_position.values())
        # lastly, trim the lists of connections that already exist
        # trim returned connections
        unique_connections = set(connections.values())
        to_delete = []
        for connection in unique_connections:
            counter = 0
            for key, value in connections.items():
                if connection == value:
                    if counter > 0:
                        to_delete.append(key)
                    counter += 1
        for _ in to_delete:
            del connections[_]

        return connections

    def _change_connections(self, raw_position: int | str, reverse: bool = False):
        # abstract valve mapping needs to be translated to device-specific position naming. This can be e.g.
        # addition/subtraction of one, multiplication with some angle or mapping to letters. Needs to be implemented on
        # device level since this is device communication protocol specific
        raise NotImplementedError

    def _connect_positions(self,
                           positions_to_connect: Tuple[Tuple[int, int], ...],
                           positions_not_to_connect: Tuple[Tuple[int, int], ...] | None = None,
                           arbitrary_switching: bool = True) -> int:
        """
        This is the heart of valve switching logic: select the suitable position (so actually the key in
        self._positions) to create desired connections
        """
        possible_positions = []
        # check if this is possible given the mapping
        for key, values in self._positions.items():
            if positions_not_to_connect:
                if all_tuples_in_nested_tuple(positions_to_connect, values) and no_tuple_in_nested_tuple(
                        positions_not_to_connect, values):
                    possible_positions.append(key)
            elif all_tuples_in_nested_tuple(positions_to_connect, values):
                possible_positions.append(key)
        if len(possible_positions) > 1:
            if not arbitrary_switching:
                raise DeviceError("There are multiple positions for the valve to connect your specified ports. "
                                  "Either allow arbitrary switching, or specify which connections not to connect")
            elif arbitrary_switching:
                return possible_positions[0]
            else:
                raise DeviceError
        elif len(possible_positions) == 1:
            return possible_positions[0]
        else:
            # this means length == 0, no connection possible
            raise DeviceError("Connection is not possible. The valve you selected can not connect selected ports."
                              "This can be due to exclusion of certain connections by setting positions_not_to_connect")

    async def get_position(self) -> list[list[int]]:
        """Get current valve position."""
        if not hasattr(self, "identifier"):
            pos = await self.hw_device.get_raw_position() # type: ignore
        else:
            pos = await self.hw_device.get_raw_position(self.identifier) # type: ignore
        pos = int(pos) if pos.isnumeric() else pos
        return self._positions[int(self._change_connections(pos, reverse=True))]

    async def set_position(self,
                           connect: str = "",
                           disconnect: str = "",
                           ambiguous_switching: str | bool = False):
        """Move valve to position, which connects named ports"""
        connect_tuple = return_tuple_from_input(connect)
        disconnect_tuple = return_tuple_from_input(disconnect)
        ambiguous_switching_bool = return_bool_from_input(ambiguous_switching)
        target_pos = self._connect_positions(positions_to_connect=connect_tuple,
                                             positions_not_to_connect=disconnect_tuple,
                                             arbitrary_switching=ambiguous_switching_bool)
        target_pos = self._change_connections(target_pos)
        if not hasattr(self, "identifier"):
            await self.hw_device.set_raw_position(target_pos) # type: ignore
        else:
            await self.hw_device.set_raw_position(target_pos, target_component=self.identifier) # type: ignore

    def connections(self) -> ValveInfo:
        """Get the list of all available positions for this valve.
        This mainly has informative purpose
        """
        return ValveInfo(ports=self._stator_ports, positions=self._positions)

    # Philosophy: explicitly specify which ports to connect
    # In case of a simple multi-position valve, it always connects the always open central port to the requested port.
    # But there are more complex rotors available, already with an injection valve: connect((1, 2)) is concise and
    # clear.
    # What is even more important, one can specify which ports to not connect (optionally during switching)
    # This issue is most pressing with hamilton valves, where some positions connect 3 ports, and it is very hard to
    # foresee what command does what. SO here a simple connect((1,2)) helps.
    # In order for that to work, and to make the coding and usage simple and concise, some definitions are needed:
    # 1) The port zero can exist, but does not necessarily.
    #    For nomenclature reasons, port zero is the one the turning axis and only this one. Commonly, this port,
    #    if existing, is always open
    # 2) At the physical valve, the upmost is port 1
    #   a) If there is no port straight on top, then one goes in clockwise direction, until a port comes, which is then one
    # 3 )Beware: For logical reasons, we need to introduce ports of "number" None. These are needed because we need to
    #   define dead-ends. These dead-ends are IMMUTABLE dead-ends, so the stator or rotor do not have an opening there
    #   Any time there is a different amount of positions on rotor and stator, None ports are introduced
    # 5) Mutable dead-ends: blanking plugs are treated as port number, the consumer needs to deal with its definition by
    #   graph or similar since blanking plugs on valve side could be open
    # Dead-ends are needed because we represent valves as graphs, edges are represented by same numbers shared. If a
    # port does not connect to anything, we set it None. There is 1 example where that is strictly needed for the logic
    # to work: Again the hamilton, it will become clear why. So much now: The rotor has more open positions than the
    # stator.
    # 6) The so far mentioned logic only strictly applies to valves facing the user with their front side, however,
    # e.g. the auto-sampler faces one valve with its always open port to the ground. Simply flip horizontally until it
    # faces you<|MERGE_RESOLUTION|>--- conflicted
+++ resolved
@@ -135,9 +135,6 @@
                              * * * * *
                                  5
 
-<<<<<<< HEAD
-        The connection is done between port 7 and 5 and 0 (central port) and 2
-=======
         X - inaccessible port (addressed as None in stator_ports)
         O - accessible port
 
@@ -145,7 +142,6 @@
 
         The connection is made between the port at position 5 and the ports at positions 7 and 0 (central port) and
         at position 2.
->>>>>>> 4897c0ba
 
         """
         # a valve consists of a rotor and a stator. Solenoid valves Are special cases and can be decomposed into
