--- conflicted
+++ resolved
@@ -183,16 +183,10 @@
                               "This can be due to exclusion of certain connections by setting positions_not_to_connect")
 
     # TODO ideally this should also return a tuple to be consistent
-<<<<<<< HEAD
-    async def get_position(self) -> list[list]:
+    async def get_position(self) -> tuple[tuple]:
         """Get current valve position."""
         pos = await self.hw_device.get_raw_position()
         pos = int(pos) if pos.isnumeric() else pos
-=======
-    async def get_position(self) -> tuple[tuple]:
-        """Get current valve position."""
-        pos = await self.hw_device.get_raw_position()
->>>>>>> 1da5a043
         return self._positions[int(self._change_connections(pos, reverse=True))]
 
     async def set_position(self, positions_to_connect: str, positions_not_to_connect: str = None, ambiguous_switching: bool = True):
