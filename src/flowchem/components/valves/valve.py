"""Generic valve."""
from __future__ import annotations

from typing import Tuple, Any

from pydantic import BaseModel
import json

from flowchem.components.flowchem_component import FlowchemComponent
from flowchem.devices.flowchem_device import FlowchemDevice
from flowchem.utils.exceptions import InvalidConfigurationError, DeviceError
<<<<<<< HEAD
=======


def return_tuple_from_input(str_or_tuple):
    # in case no input is given, required, simply return None, will be dealt with by consumer
    if not str_or_tuple:
        return None
    elif type(str_or_tuple) is str:
        parsed_input = json.loads(str_or_tuple)
        if type(parsed_input[0]) is not list:
            parsed_input = [parsed_input]
        return tuple(tuple(inner) for inner in parsed_input)
    elif type(str_or_tuple) is tuple:
        if type(str_or_tuple[0]) is not tuple:
            str_or_tuple = (str_or_tuple,)
        return str_or_tuple
    else:
        raise DeviceError("Please provide input of type '[[1,2],[3,4]]'")


def return_bool_from_input(str_or_bool):
    if type(str_or_bool) is bool:
        return str_or_bool
    elif type(str_or_bool) is str:
        if str_or_bool.lower() == "true":
            return True
        elif str_or_bool.lower() == "false":
            return False
        elif str_or_bool == "":
            return None
        else:
            raise DeviceError("Please provide input of type bool, '' or 'True' or 'False'")

>>>>>>> 61fee9f0

class ValveInfo(BaseModel):
    """
    ports: an attribute representing the available ports on the stator
    positions: an attribute mapping implicit, tacit numbers as keys to the stator ports that are connected at this
                position
    """
    ports: list[tuple]
<<<<<<< HEAD
    positions: dict[int, tuple[tuple[int, ...], ...]]
=======
    positions: dict[int, tuple[tuple[None | int, ...], ...]]
>>>>>>> 61fee9f0


def all_tuples_in_nested_tuple(tuple_in: tuple[tuple[int, int], ...],
                               tuple_contains: tuple[tuple[int, int, ...], ...]) -> bool:
    """Check if all requested tuples are in a tuple of tuples"""
    all_contained = []
    for subtuple in tuple_in:
        for supertuple in tuple_contains:
            if set(subtuple) <= set(supertuple):
                all_contained.append(True)
                break
    if len(all_contained) == len(tuple_in):
        return True
    else:
        return False


def no_tuple_in_nested_tuple(tuple_in: tuple[tuple[int, int], ...],
                             tuple_contains: tuple[tuple[int, int, ...], ...]) -> bool:
    """Check if none of requested tuples are in a tuple of tuples"""
    contains_tuple = False
    for subtuple in tuple_in:
        for supertuple in tuple_contains:
            if set(subtuple) <= set(supertuple):
                contains_tuple = True
    return not contains_tuple


class Valve(FlowchemComponent):
    """An abstract class for devices of type valve.

    .. warning::
        Device objects should not directly generate components with this object but rather a more specific valve type,
        such as `SixPortTwoPositionValve` or `SixPortPositionValve`.

    All valves are characterized by:

    - a connections() method, which returns an Instance of the ValveInfo class
    - a `set_position()` method
    - a `get_position()` method

    This is explicit and informative in itself and requires no further intermittant helper mappings
    """

    def __init__(
            self,
            name: str,
            hw_device: FlowchemDevice,
            stator_ports: [(), ()],
            rotor_ports: [(), ()],
    ) -> None:
        """Create a valve object.

        Args:
        ----
            name: device name, passed to FlowchemComponent.
            hw_device: the object that controls the hardware.
            stator_ports
            rotor_ports
            rotor and stator are both represented like:
            (   (1,2,3,4,5,6),          (0))
                radial ports       middle ports
            Ports should be equally distributed, with equally spaced angle in between. If this is not the case, add None
             for missing port

        """
        # a valve consists of a rotor and a stator. Solenoid valves Are special cases and can be decomposed into
        # Open/closed valves, need not be treated here but could be simulated by a [1,2,None] and rotor [3,3,None]
        self._rotor_ports = rotor_ports
        self._stator_ports = stator_ports
        self._positions = self._create_connections(self._stator_ports, self._rotor_ports)

        # bwe can infer
        super().__init__(name, hw_device)

        # todo it would be nice if those would implement a transformation into tuples: So input "[1,2], [3,4]"
        #  but what goes into fucntion is ((1,2),(3,4),). Also has to allow for add args
        self.add_api_route("/position", self.get_position, methods=["GET"])
        self.add_api_route("/position", self.set_position, methods=["PUT"])
        self.add_api_route("/connections", self.connections, methods=["GET"])

    def _create_connections(self, stator_ports, rotor_ports):
        """
        Create possible switching states from a stator and rotor representation. Position names are integers. Going to
        the next position in clockwise direction increases position name by one
        """
        connections = {}
        if len(rotor_ports) != len(stator_ports):
            raise InvalidConfigurationError
        if len(rotor_ports) == 1:
            # in case there is no 0 port, for data uniformity, internally add it. strictly, the stator and rotor
            # should reflect physical properties, so if stator has a hole in middle it should have 0, but only rotor
            # None. Sinc ethis does not impact functionality, thoroughness will be left to the user
            rotor_ports.append([None])
            stator_ports.append([None])
        # it is rather simple: we just move the rotor by one and thereby create a dictionary
        for _ in range(len(rotor_ports[0])):
            rotor_curr = rotor_ports[0][-_:] + rotor_ports[0][:-_]
            _connections_per_position = {}
            for rotor_position, stator_position in zip(rotor_curr + rotor_ports[1], stator_ports[0] + stator_ports[1]):
                # rotor positions act as dictionary keys, take into account the [1] position for connecting the 0
                # if dict key exists, instead of overwriting, simply append
                # if rotor is none, means there is no connection, so do not add
                if rotor_position is not None:
                    try:
                        _connections_per_position[rotor_position] += (stator_position,)
                    except KeyError:
                        _connections_per_position[rotor_position] = (stator_position,)
                        # get rid of the keys, values are the connected ports in each position
            connections[_] = tuple(_connections_per_position.values())
        # lastly, trim the lists of connections that already exist
        # trim returned connections
        unique_connections = set(connections.values())
        to_delete = []
        for connection in unique_connections:
            counter = 0
            for key, value in connections.items():
                if connection == value:
                    if counter > 0:
                        to_delete.append(key)
                    counter += 1
        for _ in to_delete:
            del connections[_]

        return connections

<<<<<<< HEAD
    def _change_connections(self, raw_position, reverse: bool = False) -> str:
=======
    def _change_connections(self, raw_position: int, reverse: bool = False) -> str:
>>>>>>> 61fee9f0
        # abstract valve mapping needs to be translated to device-specific position naming. This can be eg
        # addition/subtraction of one, multiplication with some angle or mapping to letters. Needs to be implemented on
        # device level since this is device communication protocol specific
        raise NotImplementedError

    def _connect_positions(self,
                           positions_to_connect: tuple[tuple],
                           positions_not_to_connect: tuple[tuple] = None,
                           arbitrary_switching: bool = True) -> int:
        """
        This is the heart of valve switching logic: select the suitable position (so actually the key in
        self._positions) to create desired connections
        """
        possible_positions = []
        # check if this is possible given the mapping
        for key, values in self._positions.items():
            if positions_not_to_connect:
                if all_tuples_in_nested_tuple(positions_to_connect, values) and no_tuple_in_nested_tuple(
                        positions_not_to_connect, values):
                    possible_positions.append(key)
            elif all_tuples_in_nested_tuple(positions_to_connect, values):
                possible_positions.append(key)
        if len(possible_positions) > 1:
            if not arbitrary_switching:
                raise DeviceError("There are multiple positions for the valve to connect your specified ports. "
                                  "Either allow arbitrary switching, or specify which connections not to connect")
            elif arbitrary_switching:
                return possible_positions[0]
            else:
                raise DeviceError
        elif len(possible_positions) == 1:
            return possible_positions[0]
        else:
            # this means length == 0, no connection possible
            raise DeviceError("Connection is not possible. The valve you selected can not connect selected ports."
                              "This can be due to exclusion of certain connections by setting positions_not_to_connect")

    # TODO ideally this should also return a tuple to be consistent
<<<<<<< HEAD
    async def get_position(self) -> list[list]:
        """Get current valve position."""
        pos = await self.hw_device.get_raw_position()
        pos = int(pos) if pos.isnumeric() else pos
        return self._positions[int(self._change_connections(pos, reverse=True))]

    async def set_position(self, positions_to_connect: str, positions_not_to_connect: str = None, ambiguous_switching: bool = True):
        """Move valve to position, which connects named ports. For example, [[5,0]] or [[2,3]]"""
        positions_to_connect_l = json.loads(positions_to_connect)
        position_to_connect_t = tuple(tuple(inner_list) for inner_list in positions_to_connect_l)
        if not positions_not_to_connect:
            positions_not_to_connect_l = json.loads(positions_not_to_connect)
            positions_not_to_connect = tuple(tuple(inner_list) for inner_list in positions_not_to_connect_l)
        target_pos = self._connect_positions(positions_to_connect=position_to_connect_t,
                                             positions_not_to_connect=positions_not_to_connect,
                                             arbitrary_switching=ambiguous_switching)
        target_pos = self._change_connections(target_pos)
        return await self.hw_device.set_raw_position(target_pos)
=======
    async def get_position(self) -> tuple[tuple, tuple]:
        """Get current valve position."""
        if not hasattr(self, "identifier"):
            pos = await self.hw_device.get_raw_position()
        else:
            pos = await self.hw_device.get_raw_position(self.identifier)
        try:
            pos = int(pos)
        except ValueError:
            # some valves return "L" or "I" for position. Since pos cant be cast to int in these case,
            # hand the string to the mapper
            pos = str(pos)
        return self._positions[int(self._change_connections(pos, reverse=True))]

    # todo, this alternatively has to accept one argument and decompose that from string to tuple, plus optionally
    #  keyword argument
    async def set_position(self, connect: str | tuple = "", disconnect: str | tuple = "",
                           ambiguous_switching: str | bool = False):
        """Move valve to position, which connects named ports"""
        connect=return_tuple_from_input(connect)
        disconnect=return_tuple_from_input(disconnect)
        ambiguous_switching=return_bool_from_input(ambiguous_switching)
        target_pos = self._connect_positions(positions_to_connect=connect, positions_not_to_connect=disconnect,
                                             arbitrary_switching=ambiguous_switching)
        target_pos = self._change_connections(target_pos)
        if not hasattr(self, "identifier"):
            await self.hw_device.set_raw_position(target_pos)
        else:
            await self.hw_device.set_raw_position(target_pos, target_component = self.identifier)

>>>>>>> 61fee9f0

    def connections(self) -> ValveInfo:
        """Get the list of all available positions for this valve.
        This mainly has informative purpose
        """
        return ValveInfo(ports=self._stator_ports, positions=self._positions)

    # Philosophy: explicitly specify which ports to connect
    # In case of a simple multiposition valve, it always connects the always open central port to the requested port.
    # But there are more complex rotors available, already with an injection valve: connect((1, 2)) is concise and clear.
    # What is even more important, one can specify which ports to not connect (optionally during switching)
    # This issue is most pressing with hamilton valves, where some positions connect 3 ports and it is very hard to
    # foresee what command does what. SO here a simple connect((1,2)) helps.
    # In order for that to work, and to make the coding and usage simple and concise, some definitions are needed:
    # 1) The port zero can exist, but does not necessarily.
    #    For nomenclature reasons, port zero is the one the turning axis and only this one. COmmonly, this port,
    #    if existing, is always open
    # 2) At the physical valve, the upmost is port 1
    #   a) If there is no port straight on top, then one goes in clockwise direction, until a port comes, which is then one
    # 3 )Beware: For logical reasons, we need to introduce ports of "number" None. These are needed because we need to
    #   define dead-ends. These dead-ends are IMMUTABLE dead-ends, so the stator or rotor do not have an opening there
    #   Any time there is a different amount of positions on rotor and stator, Noneports are introduced
    # 5) Mutable dead-ends: blanking plugs are treated as port number, the consumer needs to deal with its definition by
    #   graph or similar since blanking plugs on valve side could be open
    # Dead-ends are needed because we represent valves as graphs, edges are represented by same numbers shared. If a
    # port does not connect to anything, we set it None. There is 1 example where that is strictly needed for the logic
    # to work: Again the hamilton, it will become clear why. So much now: The rotor has more open positions than the
    # stator.
    # 6) The so far mentioned logic only strictly applies to valves facing the user with their front side, however,
    # e.g. the autosampler faces one valve with its always open port to the ground. Simply flip horizontally until it
    # faces you<|MERGE_RESOLUTION|>--- conflicted
+++ resolved
@@ -9,41 +9,6 @@
 from flowchem.components.flowchem_component import FlowchemComponent
 from flowchem.devices.flowchem_device import FlowchemDevice
 from flowchem.utils.exceptions import InvalidConfigurationError, DeviceError
-<<<<<<< HEAD
-=======
-
-
-def return_tuple_from_input(str_or_tuple):
-    # in case no input is given, required, simply return None, will be dealt with by consumer
-    if not str_or_tuple:
-        return None
-    elif type(str_or_tuple) is str:
-        parsed_input = json.loads(str_or_tuple)
-        if type(parsed_input[0]) is not list:
-            parsed_input = [parsed_input]
-        return tuple(tuple(inner) for inner in parsed_input)
-    elif type(str_or_tuple) is tuple:
-        if type(str_or_tuple[0]) is not tuple:
-            str_or_tuple = (str_or_tuple,)
-        return str_or_tuple
-    else:
-        raise DeviceError("Please provide input of type '[[1,2],[3,4]]'")
-
-
-def return_bool_from_input(str_or_bool):
-    if type(str_or_bool) is bool:
-        return str_or_bool
-    elif type(str_or_bool) is str:
-        if str_or_bool.lower() == "true":
-            return True
-        elif str_or_bool.lower() == "false":
-            return False
-        elif str_or_bool == "":
-            return None
-        else:
-            raise DeviceError("Please provide input of type bool, '' or 'True' or 'False'")
-
->>>>>>> 61fee9f0
 
 class ValveInfo(BaseModel):
     """
@@ -52,11 +17,7 @@
                 position
     """
     ports: list[tuple]
-<<<<<<< HEAD
-    positions: dict[int, tuple[tuple[int, ...], ...]]
-=======
     positions: dict[int, tuple[tuple[None | int, ...], ...]]
->>>>>>> 61fee9f0
 
 
 def all_tuples_in_nested_tuple(tuple_in: tuple[tuple[int, int], ...],
@@ -183,11 +144,7 @@
 
         return connections
 
-<<<<<<< HEAD
-    def _change_connections(self, raw_position, reverse: bool = False) -> str:
-=======
     def _change_connections(self, raw_position: int, reverse: bool = False) -> str:
->>>>>>> 61fee9f0
         # abstract valve mapping needs to be translated to device-specific position naming. This can be eg
         # addition/subtraction of one, multiplication with some angle or mapping to letters. Needs to be implemented on
         # device level since this is device communication protocol specific
@@ -226,15 +183,20 @@
                               "This can be due to exclusion of certain connections by setting positions_not_to_connect")
 
     # TODO ideally this should also return a tuple to be consistent
-<<<<<<< HEAD
     async def get_position(self) -> list[list]:
         """Get current valve position."""
         pos = await self.hw_device.get_raw_position()
         pos = int(pos) if pos.isnumeric() else pos
         return self._positions[int(self._change_connections(pos, reverse=True))]
 
-    async def set_position(self, positions_to_connect: str, positions_not_to_connect: str = None, ambiguous_switching: bool = True):
-        """Move valve to position, which connects named ports. For example, [[5,0]] or [[2,3]]"""
+    async def set_position(self,
+                           positions_to_connect: str,
+                           positions_not_to_connect: str = None,
+                           ambiguous_switching: bool = True):
+        """
+        Move valve to position, which connects named ports.
+        For example, [[5,0]] or [[2,3]]
+        """
         positions_to_connect_l = json.loads(positions_to_connect)
         position_to_connect_t = tuple(tuple(inner_list) for inner_list in positions_to_connect_l)
         if not positions_not_to_connect:
@@ -245,38 +207,6 @@
                                              arbitrary_switching=ambiguous_switching)
         target_pos = self._change_connections(target_pos)
         return await self.hw_device.set_raw_position(target_pos)
-=======
-    async def get_position(self) -> tuple[tuple, tuple]:
-        """Get current valve position."""
-        if not hasattr(self, "identifier"):
-            pos = await self.hw_device.get_raw_position()
-        else:
-            pos = await self.hw_device.get_raw_position(self.identifier)
-        try:
-            pos = int(pos)
-        except ValueError:
-            # some valves return "L" or "I" for position. Since pos cant be cast to int in these case,
-            # hand the string to the mapper
-            pos = str(pos)
-        return self._positions[int(self._change_connections(pos, reverse=True))]
-
-    # todo, this alternatively has to accept one argument and decompose that from string to tuple, plus optionally
-    #  keyword argument
-    async def set_position(self, connect: str | tuple = "", disconnect: str | tuple = "",
-                           ambiguous_switching: str | bool = False):
-        """Move valve to position, which connects named ports"""
-        connect=return_tuple_from_input(connect)
-        disconnect=return_tuple_from_input(disconnect)
-        ambiguous_switching=return_bool_from_input(ambiguous_switching)
-        target_pos = self._connect_positions(positions_to_connect=connect, positions_not_to_connect=disconnect,
-                                             arbitrary_switching=ambiguous_switching)
-        target_pos = self._change_connections(target_pos)
-        if not hasattr(self, "identifier"):
-            await self.hw_device.set_raw_position(target_pos)
-        else:
-            await self.hw_device.set_raw_position(target_pos, target_component = self.identifier)
-
->>>>>>> 61fee9f0
 
     def connections(self) -> ValveInfo:
         """Get the list of all available positions for this valve.
