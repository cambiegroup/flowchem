--- conflicted
+++ resolved
@@ -39,22 +39,12 @@
 
     def add_background_tasks(self, repeated_tasks: Iterable[RepeatedTaskInfo]):
         """Schedule repeated tasks to run upon server startup."""
-<<<<<<< HEAD
-        seconds_delay, task = repeated_tasks
-
-        @self.app.on_event("startup")
-        @repeat_every(seconds=seconds_delay)
-        async def my_task():
-            logger.debug("Running repeated task...")
-            await task()
-=======
         for seconds_delay, task in repeated_tasks:
             @self.app.on_event("startup")
             @repeat_every(seconds=seconds_delay)
             async def my_task():
                 logger.debug("Running repeated task...")
                 await task()
->>>>>>> f6fd17c0
 
     def add_device(self, device):
         """Add device to server."""
