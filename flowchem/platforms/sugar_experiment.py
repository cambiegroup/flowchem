from time import sleep
from flowchem.devices.Petite_Fleur_chiller import Huber
import queue
from threading import Thread
from datetime import datetime
from flowchem.devices.Harvard_Apparatus.HA_elite11 import Elite11, PumpIO
from flowchem.devices.Knauer.HPLC_control import ClarityInterface
from flowchem.miscellaneous_helpers.folder_listener import FileReceiver, ResultListener
import logging

# TODO create simulation classes at some point

# TODO combining the sample name with the commit hash would make the experiment even more traceable. probably a good idea...


class ExperimentConditions:
    """This is actively changed, either by human or by optimizer. Goes into the queue.
    When the conditions are taken from the queue, a FlowConditions object is derived from ExperimentCondition.
    ExperimentConditions has to be dropped into a database, eventually, with analytic results and the optimizer activated"""

    # fixed, only changed for a new experiment sequence (if stock solution changes)
    _stock_concentration_donor = 1  # M
    _stock_concentration_acceptor = 1  # M
    _stock_concentration_activator = 1  # M
    _stock_concentration_quencher = 1
    # how many reactor volumes until steady state reached
    _reactor_volumes = 3

    # mutable
    residence_time = 60  # sec
    concentration_donor = 0.25
    acceptor_equivalents = 1.2
    activator_equivalents = 1.5
    quencher_equivalents = 5
    temperature = -80

    @property
    def stock_concentration_donor(self):
        return self._stock_concentration_donor

    @property
    def stock_concentration_acceptor(self):
        return self._stock_concentration_acceptor

    @property
    def stock_concentration_activator(self):
        return self._stock_concentration_activator

    @property
    def stock_concentration_quencher(self):
        return self._stock_concentration_quencher

    @property
    def reactor_volumes(self):
        return self._reactor_volumes



class FlowConditions:
    """From  experiment conditions, flow conditions can be derived, which happens right before each experiment.
    Basically, just to separate off redundant data.
    Links Experiment Conditions to platform.
    All private parameters are only internally needed for calculation (and maybe as checkpoints for simpler testing).
    """

    # these can be calculated, from eqach pump 'package', the flow rate should be the same I suppose
    def __init__(self, experiment_conditions: ExperimentConditions,
                 flow_platform: dict):  # for now, the flowplatform is handed in as a manually written dict and abstraction still low

        self.experiment_id = round(datetime.timestamp(datetime.now()))

        self._concentration_donor = experiment_conditions.concentration_donor
        self._concentration_acceptor = self.get_dependent_concentration(self._concentration_donor,
                                                                        experiment_conditions.acceptor_equivalents)
        self._concentration_activator = self.get_dependent_concentration(self._concentration_donor,
                                                                         experiment_conditions.activator_equivalents)
        self._total_flow_rate = self.get_flow_rate(flow_platform['internal_volumes']['volume_reactor'],
                                              experiment_conditions.residence_time)

        # since setting ratios by concentration rather than flow rate (and thereby, always having the same flowrate ratios), some abstraction is already possible
        self._individual_inlet_flow_rate = round(self._total_flow_rate / 3,
                                                 3)  # 3 is the number of mating inlets, easily

        # flow rates on pump base by required dilution
        # trim output reasonably
        # explicit better than implicit, these could be dropped as control, but a bit verbose
        self._dilution_acceptor = self.get_dilution_ratio(experiment_conditions.stock_concentration_acceptor,
                                                          self._concentration_acceptor)
        # better readability
        self.platform_volumes = flow_platform['internal_volumes']

        self.acceptor_flow_rate = self._individual_inlet_flow_rate * self._dilution_acceptor
        self.acceptor_solvent_flow_rate = self._individual_inlet_flow_rate - self.acceptor_flow_rate

        self._dilution_donor = self.get_dilution_ratio(experiment_conditions.stock_concentration_donor,
                                                       self._concentration_donor)
        self.donor_flow_rate = self._individual_inlet_flow_rate * self._dilution_donor
        self.donor_solvent_flow_rate = self._individual_inlet_flow_rate - self.donor_flow_rate

        self._dilution_activator = self.get_dilution_ratio(experiment_conditions.stock_concentration_activator,
                                                           self._concentration_activator)
        self.activator_flow_rate = self._individual_inlet_flow_rate * self._dilution_activator
        self.activator_solvent_flow_rate = self._individual_inlet_flow_rate - self.activator_flow_rate

        self.quencher_flow_rate = (self._concentration_donor / experiment_conditions.stock_concentration_quencher) * \
                                  self._individual_inlet_flow_rate

        self.temperature = experiment_conditions.temperature

        self._time_start_till_end = round((self.platform_volumes['dead_volume_before_reactor'] * 3 +
                                           self.platform_volumes['volume_mixing'] +
                                           self.platform_volumes['volume_reactor']) / self._total_flow_rate + \
                                          self.platform_volumes['dead_volume_to_HPLC'] / (self._total_flow_rate +
                                                                                         self.quencher_flow_rate))

        self.steady_state_time = self._time_start_till_end + \
                                 experiment_conditions.residence_time * experiment_conditions.reactor_volumes

    def get_dependent_concentration(self, limiting_reagent_concentration: float, equivalents: float):
        dependent_concentration = limiting_reagent_concentration * equivalents

        return dependent_concentration

    def get_dilution_ratio(self, stock_concentration: float, concentration_after_dilution: float):
        dilution_ratio = concentration_after_dilution / stock_concentration

        return round(dilution_ratio, 2)

    def get_flow_rate(self, relevant_volume: float, residence_time: int):
        # residence time could be float, but I think sec is granular enough?
        flow_rate = relevant_volume / residence_time

        return round(flow_rate, 3)


class FlowProcedure:

    def __init__(self, platform_graph: dict):
        self.pumps = platform_graph['pumps']
        self.hplc: ClarityInterface = platform_graph['HPLC']
        #self.chiller: Huber = platform_graph['chiller']

    def individual_procedure(self, flow_conditions: FlowConditions):
        #self.chiller.set_temperature(flow_conditions.temperature)
        #self.chiller.start()

        #while (abs(self.chiller.get_temperature()) - abs(flow_conditions.temperature)) > 2:
       #     sleep(10)
        #    print('Chiller waiting for temperature')

        # set all flow rates
        self.pumps['donor'].infusion_rate = flow_conditions.donor_flow_rate
        self.pumps['donor_solvent'].infusion_rate = flow_conditions.donor_solvent_flow_rate
        self.pumps['acceptor'].infusion_rate = flow_conditions.acceptor_flow_rate
        self.pumps['acceptor_solvent'].infusion_rate = flow_conditions.acceptor_solvent_flow_rate
        self.pumps['activator'].infusion_rate = flow_conditions.activator_flow_rate
        self.pumps['activator_solvent'].infusion_rate = flow_conditions.activator_solvent_flow_rate
        self.pumps['quench'].infusion_rate = flow_conditions.quencher_flow_rate

        for pump in self.pumps.values():
            if pump.get_status().name != 'INFUSING':
                pump.run()
        # start timer
        sleep(flow_conditions.steady_state_time)

        self.hplc.set_sample_name(flow_conditions.experiment_id)
        self.hplc.run()

        # timer is over
        for pump in self.pumps:
            if 'solvent' not in pump:
                # save precious starting materials
                self.pumps[pump].stop()
            else:
                # when platform is idle, flush with solvent
                self.pumps[pump].infusion_rate= flow_conditions._individual_inlet_flow_rate

        return 'done'

    def get_platform_ready(self):
        """Here, code is defined that runs once to prepare the platform. These are things like switching on HPLC lamps,
        sending the hplc method"""
        # prepare HPLC
        self.hplc.exit()
        sleep(5)
        print('preparing HPLC')
        self.hplc.switch_lamp_on('192.168.10.107', 10001)
        sleep(5)
        self.hplc.open_clarity_chrom('admin')
        #TODO insert appropriate file here
        self.hplc.load_file('D:\\Data2q\\testopt\\test_opt_method_shortest.met')
        print('HPLC ready')
        for pump in self.pumps.values():
<<<<<<< HEAD
=======
            pump.syringe_volume = 10
            pump.diameter = 15
>>>>>>> f8f33939
            pump.force = 20


    # and could hold wrapper methods:
    def general_method_1(self):
        pass

    def general_method_2(self):
        pass



class Scheduler:
    """put together procedures and conditions, assign ID, put this to experiment Queue"""
    def __init__(self, graph: dict):

        self.graph = graph
        self.procedure = FlowProcedure(self.graph)
        self.experiment_queue = queue.Queue()
        # start worker
        self.experiment_worker=Thread(target=self.experiment_handler)
        self.experiment_worker.start()

        # create a worker function which compares these two. For efficiency, it will just check if analysed_samples is
        # empty. If not, it will get the respective experimental conditions from started_experiments. Combine the two
        # and drop it to the sql. in future, also hand it to the optimizer
        self.started_experiments = {}
        # later transfer to dict to hold analysis results, for now it only holds analysed sample
        self.analysed_samples = []

        self.data_worker = Thread(target=self.data_handler)
        self.data_worker.start()

        self._experiment_running = False

        # takes necessery steps to initialise the platform
        self.procedure.get_platform_ready()




    @property
    def experiment_running(self) -> bool:
        "returns the flag if experiment is running"
        return self._experiment_running

    @experiment_running.setter
    def experiment_running(self, experiment_running: bool):
        self._experiment_running = experiment_running


    def data_handler(self):
        x=3
        while True:
            # check if analysis of started experiments returned results already. If so, indicate the run finished and
            # clear the results list
            sleep(1)
            if len(self.analysed_samples) >= x:
                self.experiment_running = False
                print(f'Experiment Running was set to {self.experiment_running} by data handler')
                x+=3





        # while True:
        #     if self.analysed_samples.keys():
        #         # take the first, normally, there should not be more than one in there
        #         analysis_id=self.analysed_samples.keys()[0]
        #         analysis_results = self.analysed_samples.pop(analysis_id)
        #         experimental_conditions=self.started_experiments.pop(analysis_id)
        #         # TODO drop these somewhere: Timestamp : conditions : results
        #     sleep(5)


    # just puts minimal conditions to the queue. Initially, this can be done manually/iterating over parameter space
    def create_experiment(self, conditions: ExperimentConditions) -> None:
        self.experiment_queue.put(conditions)

    def experiment_handler(self):
        """sits in separate thread, checks if previous job is finished and if so grabs new job from queue and executes it in a new thread"""
        while True:
            sleep(1)
            if self.experiment_queue.not_empty and not self.experiment_running:
                # get raw experimental data, derive actual platform parameters, create sequence function and execute that in a thread
                experiment: ExperimentConditions = self.experiment_queue.get()
                # append the experiment  to the dictionary
                individual_conditions = FlowConditions(experiment, self.graph)
                self.started_experiments[individual_conditions.experiment_id] = experiment
                new_thread = Thread(target=FlowProcedure.individual_procedure, args=(self.procedure, individual_conditions,))
                new_thread.start()
                self.experiment_running = True
                print(f'Experiment Running was set to {self.experiment_running} by experiment handler')
                # this should be called when experiment is over
                self.experiment_queue.task_done()







# TODO either devices have to round to reasonable numbers or it has to be done internally. Using pint would be good

if __name__ == "__main__":
    # FlowGraph as dicitonary
    pump_connection = PumpIO('COM5')
    log = logging.getLogger()
    # missing init parameters
    SugarPlatform = {
        # try to combine two pumps to one. flow rate with ratio gives individual flow rate
        'pumps': {
            'donor': Elite11(pump_connection, address=2, diameter=4.608, volume_syringe=1),
            'donor_solvent': Elite11(pump_connection, address=1, diameter=10.3, volume_syringe=5),
            'acceptor': Elite11(pump_connection, address=4, diameter=10.3, volume_syringe=5),
            'acceptor_solvent': Elite11(pump_connection, address=5, diameter=10.3, volume_syringe=5),
            'activator': Elite11(pump_connection, address=6, diameter=4.608, volume_syringe=1),
            'activator_solvent': Elite11(pump_connection, address=3, diameter=10.3, volume_syringe=5),
            'quench': Elite11(pump_connection, address=0, diameter=14.57, volume_syringe=10),
        },
        'HPLC': ClarityInterface(remote=True, host='192.168.10.11', port=10349,
                                 path_to_executable='C:\\ClarityChrom\\bin\\', instrument_number=2),
        # 'chiller': Huber('COM7'),
        # assume always the same volume from pump to inlet, before T-mixer can be neglected
        'internal_volumes': {'dead_volume_before_reactor': 0.0845,  # TODO determin
                             'volume_mixing': 0.0095,  # µL
                             'volume_reactor': 0.0688,
                             'dead_volume_to_HPLC': 0.011  # TODO determine
                             }  # µL
    }

    fr=FileReceiver('192.168.10.20', 10359, allowed_address='192.168.10.11')
    scheduler=Scheduler(SugarPlatform)

    results_listener= ResultListener('D:\\transferred_chromatograms', '*.txt', scheduler.analysed_samples)

    e = ExperimentConditions()
    e.residence_time=1
    scheduler.create_experiment(e)

    e.residence_time=2
    scheduler.create_experiment(e)

    e.residence_time=3
    scheduler.create_experiment(e)

    e.residence_time=4
    scheduler.create_experiment(e)

    e.residence_time=5
    scheduler.create_experiment(e)
    #TODO when queue empty, after some while everything should be switched off
<|MERGE_RESOLUTION|>--- conflicted
+++ resolved
@@ -191,11 +191,6 @@
         self.hplc.load_file('D:\\Data2q\\testopt\\test_opt_method_shortest.met')
         print('HPLC ready')
         for pump in self.pumps.values():
-<<<<<<< HEAD
-=======
-            pump.syringe_volume = 10
-            pump.diameter = 15
->>>>>>> f8f33939
             pump.force = 20
 
 
