"""
This module is used to control Harvard Apparatus Elite 11 syringe pump via the 11 protocol.
"""

from __future__ import annotations

import asyncio
import logging
import warnings
from dataclasses import dataclass
from enum import Enum
from time import sleep
from typing import List, Optional, Tuple, Set

import aioserial
from pydantic import BaseModel

from flowchem.exceptions import InvalidConfiguration, DeviceError
from flowchem.units import flowchem_ureg, AnyQuantity, ensure_quantity


class PumpInfo(BaseModel):
    """
    Detailed pump info.
    """

    pump_type: str
    pump_description: str
    infuse_only: bool

    # noinspection PyUnboundLocalVariable
    @classmethod
    def parse_pumpstring(cls, metrics_text: List[str]):
        """Parse pump response string into model."""
        for line in metrics_text:
            if line.startswith("Pump type  "):
                pump_type = line[9:].strip()
            if line.startswith("Pump type string"):
                pump_description = line[16:].strip()
            if line.startswith("Direction"):
                if "withdraw" in line:
                    infuse_only = False
                else:
                    infuse_only = True
        return cls(
            pump_type=pump_type,
            pump_description=pump_description,
            infuse_only=infuse_only,
        )


@dataclass
class Protocol11Command:
    """Class representing a pump command and its expected reply"""

    command_string: str
    target_pump_address: int
    command_argument: str

    def compile(self) -> str:
        """
        Create actual command byte by prepending pump address to command.
        """
        assert 0 <= self.target_pump_address < 99
        return (
            str(self.target_pump_address)
            + self.command_string
            + " "
            + self.command_argument
            + "\r\n"
        )


class PumpStatus(Enum):
    """Possible pump statuses, as defined by the reply prompt."""

    IDLE = ":"
    INFUSING = ">"
    WITHDRAWING = "<"
    TARGET_REACHED = "T"
    STALLED = "*"


class HarvardApparatusPumpIO:
    """Setup with serial parameters, low level IO"""

    DEFAULT_CONFIG = {"timeout": 0.1, "baudrate": 115200}

    # noinspection PyPep8
    def __init__(self, port: str, **kwargs):
        # Merge default settings, including serial, with provided ones.
<<<<<<< HEAD
        configuration = dict(PumpIO.DEFAULT_CONFIG, **kwargs)
=======
        configuration = dict(HarvardApparatusPumpIO.DEFAULT_CONFIG, **config)
>>>>>>> d8400ba9

        try:
            self._serial = aioserial.AioSerial(port, **configuration)
        except aioserial.SerialException as e:
            raise InvalidConfiguration(
                f"Cannot connect to the Pump on the port <{port}>"
            ) from e

        self.logger = logging.getLogger(__name__).getChild("HA_PumpIO")

    async def _write(self, command: Protocol11Command):
        """Writes a command to the pump"""
        command_msg = command.compile()
        try:
            await self._serial.write_async(command_msg.encode("ascii"))
        except aioserial.SerialException as e:
            raise InvalidConfiguration from e
        self.logger.debug(f"Sent {repr(command_msg)}!")

    async def _read_reply(self) -> List[str]:
        """Reads the pump reply from serial communication"""
        reply_string = []

        for line in await self._serial.readlines_async():
            reply_string.append(line.decode("ascii").strip())
            self.logger.debug(f"Received {repr(line)}!")

        # First line is usually empty, but some prompts such as T* actually leak into this line sometimes.
        reply_string.pop(0)

        # remove empty strings from reply_string
        reply_string = [x for x in reply_string if x]

        return reply_string

    @staticmethod
    def parse_response_line(line: str) -> Tuple[int, PumpStatus, str]:
        """Split a received line in its components: address, prompt and reply body"""
        assert len(line) >= 3
        pump_address = int(line[0:2])
        status = PumpStatus(line[2:3])

        # Target reached is the only two-character status
        if status is PumpStatus.TARGET_REACHED:
            return pump_address, status, line[4:]
        else:
            return pump_address, status, line[3:]

    @staticmethod
    def parse_response(
        response: List[str],
    ) -> Tuple[List[int], List[PumpStatus], List[str]]:
        """Aggregates address prompt and reply body from all the reply lines and return them."""
        parsed_lines = list(map(HarvardApparatusPumpIO.parse_response_line, response))
        # noinspection PyTypeChecker
        return zip(*parsed_lines)  # type: ignore

    @staticmethod
    def check_for_errors(last_response_line, command_sent):
        """Further response parsing, checks for error messages"""
        if "Command error" in last_response_line:
            raise DeviceError(
                f"The command {command_sent} is invalid for pump {command_sent.target_pump_address}!"
                f"[Reply: {last_response_line}]"
            )
        elif "Unknown command" in last_response_line:
            raise DeviceError(
                f"The command {command_sent} is unknown to pump {command_sent.target_pump_address}!"
                f"[Maybe a withdraw command has been used with an infuse only pump?]"
                f"[Reply: {last_response_line}]"
            )
        elif "Argument error" in last_response_line:
            raise DeviceError(
                f"The command {command_sent} to pump {command_sent.target_pump_address} has an "
                f"invalid argument [Reply: {last_response_line}]"
            )
        elif "Out of range" in last_response_line:
            raise DeviceError(
                f"The command {command_sent} to pump {command_sent.target_pump_address} has an "
                f"argument out of range! [Reply: {last_response_line}]"
            )

    def reset_buffer(self):
        """Reset input buffer before reading from serial. In theory not necessary if all replies are consumed..."""
        try:
            self._serial.reset_input_buffer()
        except aioserial.PortNotOpenError as e:
            raise InvalidConfiguration from e

    async def write_and_read_reply(
        self, command: Protocol11Command, return_parsed: bool = True
    ) -> List[str]:
        """Main PumpIO method. Sends a command to the pump, read the replies and returns it, optionally parsed.

        If unparsed reply is a List[str] with raw replies.
        If parsed reply is a List[str] w/ reply body (address and prompt removed from each line)"""
        self.reset_buffer()
        await self._write(command)
        response = await self._read_reply()

        if not response:
            raise InvalidConfiguration(
                f"No response received from pump, check pump address! "
                f"(Currently set to {command.target_pump_address})"
            )

        # Parse reply
        pump_address, return_status, parsed_response = HarvardApparatusPumpIO.parse_response(response)

        # Ensures that all the replies came from the target pump (this should always be the case)
        assert all(address == command.target_pump_address for address in pump_address)

        # Ensure no stall is present (this might happen, so let's raise an Exception w/ diagnostic text)
        if PumpStatus.STALLED in return_status:
            raise DeviceError("Pump stalled! Press display on pump to clear error :(")

        HarvardApparatusPumpIO.check_for_errors(last_response_line=response[-1], command_sent=command)

        return parsed_response if return_parsed else response

    @property
    def name(self) -> Optional[str]:
        """This is used to provide a nice-looking default name to pumps based on their serial connection."""
        try:
            return self._serial.name
        except AttributeError:
            return None

    def autodetermine_address(self) -> int:
        self._serial.write("\r\n".encode("ascii"))
        self._serial.readline()
        prompt = self._serial.readline()
        address = int(prompt[0:2])
        self.logger.debug(f"Address autodetected as {address}")
        return address


# noinspection SpellCheckingInspection
class Elite11Commands:

    """Holds the commands and arguments. Nota bene: Pump needs to be in Quick Start mode, which can be achieved from
    the display interface"""

    # collected commands
    # Methods can be programmed onto the pump and their execution remotely triggered.
    # No support is provided to such feature as "explicit is better than implicit", i.e. the same result can be obtained
    # with a sequence of Elite11Commands, with the advantage of ensuring code reproducibility (i.e. no specific
    # configuration is needed on the pump side)
    #
    # Other methods not included: dim display, usb echo, footswitch, poll, version (verbose ver), input,
    #                             output (if pin state high or low) and time commands

    EMPTY_MESSAGE = " "
    VERSION = "VER"

    # RUN commands (no parameters, start movement in same direction/reverse direction/infuse/withdraw respectively)
    RUN = "run"
    REVERSE_RUN = "rrun"
    INFUSE = "irun"
    WITHDRAW = "wrun"

    # STOP movement
    STOP = "stp"

    # Max applied force (in percent)
    FORCE = "FORCE"

    # Syringe diameter
    DIAMETER = "diameter"

    METRICS = "metrics"
    CURRENT_MOVING_RATE = "crate"

    # RAMP Ramping commands (infuse or withdraw)
    # setter: iramp [{start rate} {start units} {end rate} {end units} {ramp time in seconds}]
    INFUSE_RAMP = "iramp"
    GET_WITHDRAW_RAMP = "wramp"

    # RATE
    # returns or set rate irate [max | min | lim | {rate} {rate units}]
    INFUSE_RATE = "irate"
    INFUSE_RATE_LIMITS = "irate lim"
    WITHDRAW_RATE = "wrate"
    WITHDRAW_RATE_LIMITS = "wrate lim"

    # VOLUME
    SYRINGE_VOLUME = "svolume"
    INFUSED_VOLUME = "ivolume"
    WITHDRAWN_VOLUME = "wvolume"
    TARGET_VOLUME = "tvolume"

    # CLEAR VOLUME
    CLEAR_INFUSED_VOLUME = "civolume"
    CLEAR_WITHDRAWN_VOLUME = "cwvolume"
    CLEAR_INFUSED_WITHDRAWN_VOLUME = "cvolume"
    CLEAR_TARGET_VOLUME = "ctvolume"


# noinspection PyProtectedMember
class Elite11:
    """
    Controls Harvard Apparatus Elite11 syringe pumps.

    The same protocol (Protocol11) can be used on other HA pumps, but is untested.
    Several pumps can be daisy chained on the same serial connection, if so address 0 must be the first one.
    Read the manufacturer manual for more details.
    """

    # This class variable is used for daisy chains (i.e. multiple pumps on the same serial connection). Details below.
    _io_instances: Set[HarvardApparatusPumpIO] = set()
    # The mutable object (a set) as class variable creates a shared state across all the instances.
    # When several pumps are daisy chained on the same serial port, they need to all access the same Serial object,
    # because access to the serial port is exclusive by definition (also locking there ensure thread safe operations).
    # FYI it is a borg idiom https://www.oreilly.com/library/view/python-cookbook/0596001673/ch05s23.html

    def __init__(
        self,
        pump_io: HarvardApparatusPumpIO,
        diameter: float,
        syringe_volume: float,
        address: Optional[int] = None,
        name: Optional[str] = None,
    ):
        """Query model and version number of firmware to check pump is
        OK. Responds with a load of stuff, but the last three characters
        are the prompt XXY, where XX is the address and Y is pump status.
        The status can be one of the three: [":", ">" "<"] respectively
        when stopped, running forwards (pumping), or backwards (withdrawing).
        The prompt is used to confirm that the address is correct.
        This acts as a check to see that the pump is connected and working."""

        self.pump_io = pump_io
        Elite11._io_instances.add(self.pump_io)  # See above for details.

        self.address: int = address if address else None  # type: ignore
        self._version = None  # Set in initialize
        self.name = f"Pump {self.pump_io.name}:{address}" if name is None else name

        # diameter and syringe volume - these will be set in initialize() - check values here though.
        if diameter is None:
            raise InvalidConfiguration(
                "Please provide the syringe diameter explicitly!\nThis prevents errors :)"
            )
        else:
            self._diameter = diameter

        if syringe_volume is None:
            raise InvalidConfiguration(
                "Please provide the syringe volume explicitly!\nThis prevents errors :)"
            )
        else:
            self._syringe_volume = syringe_volume

        # This will also be inspected in initialize.
        self._withdraw_enabled = False

        self.log = logging.getLogger(__name__).getChild("Elite11")

    @classmethod
<<<<<<< HEAD
    def from_config(cls, port: str, diameter: AnyQuantity, syringe_volume: AnyQuantity, address: int, name: str, **serial_kwargs):
        """ Programmatic instantiation from configuration
=======
    def from_config(cls, **config):
        """Programmatic instantiation from configuration
>>>>>>> d8400ba9

        Many pump can be present on the same serial port with different addresses.
        This shared list of PumpIO objects allow shared state in a borg-inspired way, avoiding singletons
        This is only relevant to programmatic instantiation, i.e. when from_config() is called per each pump from a
        config file, as it is the case in the HTTP server.
        Pump_IO() manually instantiated are not accounted for.
        """
        pumpio = None
        for obj in Elite11._io_instances:
            if obj._serial.port == port:
                pumpio = obj
                break

        # If not existing serial object are available for the port provided, create a new one
        if pumpio is None:
<<<<<<< HEAD
            pumpio = PumpIO(port, **serial_kwargs)
=======
            # Remove Elite11-specific keys to only have HamiltonPumpIO's kwargs
            config_for_pumpio = {
                k: v
                for k, v in config.items()
                if k not in ("diameter", "address", "name", "syringe_volume")
            }
            pumpio = HarvardApparatusPumpIO(**config_for_pumpio)
>>>>>>> d8400ba9

        return cls(
            pumpio,
            address=address,
            name=name,
            diameter=diameter,
            syringe_volume=syringe_volume,
        )

    async def initialize(self):
        """Ensure a valid connection with the pump has been established and sets parameters."""
        # Autodetect address if none provided
        if self.address is None:
<<<<<<< HEAD
            self.address = self.pump_io.autodetermine_address()

=======
            self.pump_io._serial.write("\r\n".encode("ascii"))
            self.pump_io._serial.readline()
            prompt = self.pump_io._serial.readline()
            self.address = 0 if prompt[0:2] == b":" else int(prompt[0:2])
            self.log.debug(f"Address autodetected as {self.address}")
>>>>>>> d8400ba9
        await self.set_syringe_diameter(self._diameter)
        await self.set_syringe_volume(self._syringe_volume)

        self.log.info(
            f"Connected to pump '{self.name}' on port {self.pump_io.name}:{self.address}!"
        )

        # Enable withdraw commands only on pumps that support them...
        pump_info = await self.pump_info()
        self._withdraw_enabled = not pump_info.infuse_only

        # makes sure that a 'clean' pump is initialized.
        self._version = self.parse_version(await self.version())

        if self._version[0] >= 3:
            await self.clear_volumes()

    def ensure_withdraw_is_enabled(self):
        """To be used on methods that need withdraw capabilities"""
        if not self._withdraw_enabled:
            raise DeviceError(
                "Cannot call this method with an infuse-only pump! Withdraw needed :("
            )

    async def send_command_and_read_reply(
        self, command: str, parameter="", parse=True
    ) -> str:
        """Sends a command based on its template and return the corresponding reply as str"""

        cmd = Protocol11Command(
            command_string=command,
            target_pump_address=self.address,
            command_argument=parameter,
        )
        reply = await self.pump_io.write_and_read_reply(cmd, return_parsed=parse)
        return reply[0]

    async def send_command_and_read_reply_multiline(
        self, command: str, parameter="", parse=True
    ) -> List[str]:
        """Sends a command based on its template and return the corresponding reply as str"""

        cmd = Protocol11Command(
            command_string=command,
            target_pump_address=self.address,
            command_argument=parameter,
        )
        return await self.pump_io.write_and_read_reply(cmd, return_parsed=parse)

    async def bound_rate_to_pump_limits(self, rate: AnyQuantity) -> float:
        """Bound the rate provided to pump's limit. These are function of the syringe diameter.

        NOTE: Infusion and withdraw limits are equal!"""
        # Get current pump limits (those are function of the syringe diameter)
        limits_raw = await self.send_command_and_read_reply(
            Elite11Commands.INFUSE_RATE_LIMITS
        )

        # Lower limit usually expressed in nl/min so unit-aware quantities are needed
        lower_limit, upper_limit = map(flowchem_ureg, limits_raw.split(" to "))

        # Also add units to the provided rate
        set_rate = ensure_quantity(rate, "ml/min")

        # Bound rate to acceptance range
        if set_rate < lower_limit:
            warnings.warn(
                f"The requested rate {rate} is lower than the minimum possible ({lower_limit})!"
                f"Setting rate to {lower_limit} instead!"
            )
            set_rate = lower_limit

        if set_rate > upper_limit:
            warnings.warn(
                f"The requested rate {rate} is higher than the maximum possible ({upper_limit})!"
                f"Setting rate to {upper_limit} instead!"
            )
            set_rate = upper_limit

        return set_rate.to("ml/min").magnitude

    def parse_version(self, version_text: str) -> Tuple[int, int, int]:
        """ Extract semver from version string """

        numbers = version_text.split(" ")[-1]
        version_digits = numbers.split(".")
        return int(version_digits[0]), int(version_digits[1]), int(version_digits[2])

    async def version(self) -> str:
        """Returns the current firmware version reported by the pump"""
        return await self.send_command_and_read_reply(
            Elite11Commands.VERSION
        )  # '11 ELITE I/W Single 3.0.4

    async def get_status(self) -> PumpStatus:
        """Empty message to trigger a new reply and evaluate connection and pump current status via reply prompt"""
        status = await self.send_command_and_read_reply(
            Elite11Commands.EMPTY_MESSAGE, parse=False
        )
        return PumpStatus(status[2:3])

    async def is_moving(self) -> bool:
        """Evaluate prompt for current status, i.e. moving or not"""
        prompt = await self.get_status()
        return prompt in (PumpStatus.INFUSING, PumpStatus.WITHDRAWING)

    async def is_idle(self) -> bool:
        """Returns true if idle."""
        return not await self.is_moving()

    async def get_syringe_volume(self) -> str:
        """Returns the syringe volume as str w/ units."""
        return await self.send_command_and_read_reply(
            Elite11Commands.SYRINGE_VOLUME
        )  # e.g. '100 ml'

    async def set_syringe_volume(self, volume: AnyQuantity = None):
        """Sets the syringe volume in ml.

        :param volume: the volume of the syringe.
        """
        volume_in_ml = ensure_quantity(volume, "ml")
        await self.send_command_and_read_reply(
            Elite11Commands.SYRINGE_VOLUME, parameter=f"{volume_in_ml.magnitude:.15f} m"
        )

    async def run(self):
        """Activates pump, runs in the previously set direction."""

        if await self.is_moving():
            warnings.warn("Cannot start pump: already moving!")
            return

        await self.send_command_and_read_reply(Elite11Commands.RUN)
        self.log.info("Pump movement started! (direction unspecified)")

    async def inverse_run(self):
        """Activates pump, runs opposite to previously set direction."""
        if await self.is_moving():
            warnings.warn("Cannot start pump: already moving!")
            return

        await self.send_command_and_read_reply(Elite11Commands.REVERSE_RUN)
        self.log.info("Pump movement started in reverse direction!")

    async def infuse_run(self):
        """Activates pump, runs in infuse mode."""
        if await self.is_moving():
            warnings.warn("Cannot start pump: already moving!")
            return

        await self.send_command_and_read_reply(Elite11Commands.INFUSE)
        self.log.info("Pump movement started in infuse direction!")

    async def withdraw_run(self):
        """Activates pump, runs in withdraw mode."""
        self.ensure_withdraw_is_enabled()
        if await self.is_moving():
            warnings.warn("Cannot start pump: already moving!")
            return

        await self.send_command_and_read_reply(Elite11Commands.WITHDRAW)

        self.log.info("Pump movement started in withdraw direction!")

    async def stop(self):
        """stops pump"""
        await self.send_command_and_read_reply(Elite11Commands.STOP)
        self.log.info("Pump stopped")

    async def wait_until_idle(self):
        """Wait until the pump is no more moving"""
        while await self.is_moving():
            await asyncio.sleep(0.05)

    async def get_infusion_rate(self) -> str:
        """Returns the infusion rate as str w/ units"""
        return await self.send_command_and_read_reply(
            Elite11Commands.INFUSE_RATE
        )  # e.g. '0.2 ml/min'

    async def set_infusion_rate(self, rate: AnyQuantity):
        """Sets the infusion rate"""
        set_rate = await self.bound_rate_to_pump_limits(rate=rate)
        await self.send_command_and_read_reply(
            Elite11Commands.INFUSE_RATE, parameter=f"{set_rate:.10f} m/m"
        )

    async def get_withdraw_rate(self) -> str:
        """Returns the infusion rate as a string w/ units"""
        self.ensure_withdraw_is_enabled()
        return await self.send_command_and_read_reply(Elite11Commands.WITHDRAW_RATE)

    async def set_withdraw_rate(self, rate: AnyQuantity):
        """Sets the infusion rate"""
        self.ensure_withdraw_is_enabled()
        set_rate = await self.bound_rate_to_pump_limits(rate=rate)
        await self.send_command_and_read_reply(
            Elite11Commands.WITHDRAW_RATE, parameter=f"{set_rate} m/m"
        )

    async def get_infused_volume(self) -> str:
        """Return infused volume as string w/ units"""
        return await self.send_command_and_read_reply(Elite11Commands.INFUSED_VOLUME)

    async def get_withdrawn_volume(self) -> str:
        """Returns the withdrawn volume from the last clear_*_volume() command, according to the pump"""
        self.ensure_withdraw_is_enabled()
        return await self.send_command_and_read_reply(Elite11Commands.WITHDRAWN_VOLUME)

    async def clear_infused_volume(self):
        """ Reset the pump infused volume counter to 0 """
        if self._version[0] < 3:
            warnings.warn("Command not supported by pump, update firmware!")
            return
        await self.send_command_and_read_reply(Elite11Commands.CLEAR_INFUSED_VOLUME)

    async def clear_withdrawn_volume(self):
        """Reset the pump withdrawn volume counter to 0"""
        self.ensure_withdraw_is_enabled()
        await self.send_command_and_read_reply(Elite11Commands.CLEAR_WITHDRAWN_VOLUME)

    async def clear_infused_withdrawn_volume(self):
        """Reset both the pump infused and withdrawn volume counters to 0"""
        self.ensure_withdraw_is_enabled()
        if self._version[0] < 3:
            warnings.warn("Command not supported by pump, update firmware!")
            return
        await self.send_command_and_read_reply(
            Elite11Commands.CLEAR_INFUSED_WITHDRAWN_VOLUME
        )
        sleep(0.1)  # FIXME check if needed

    async def clear_volumes(self):
        """Set all pump volumes to 0"""
        await self.set_target_volume(0)

        if self._withdraw_enabled:
            await self.clear_infused_withdrawn_volume()
        else:
            await self.clear_infused_volume()

    async def get_force(self):
        """
        Pump force, in percentage.
        Manufacturer suggested values are:
            stainless steel:    100%
            plastic syringes:   50% if volume <= 5 ml else 100%
            glass/glass:        30% if volume <= 20 ml else 50%
            glass/plastic:      30% if volume <= 250 ul, 50% if volume <= 5ml else 100%
        """
        percent = await self.send_command_and_read_reply(Elite11Commands.FORCE)
        return int(percent[:-1])

    async def set_force(self, force_percent: float):
        """Sets the pump force, see `Elite11.get_force()` for suggested values."""
        await self.send_command_and_read_reply(
            Elite11Commands.FORCE, parameter=str(int(force_percent))
        )

    async def get_syringe_diameter(self) -> str:
        """Syringe diameter in mm. This can be set in the interval 1 mm to 33 mm"""
        return await self.send_command_and_read_reply(Elite11Commands.DIAMETER)

    async def set_syringe_diameter(self, diameter: AnyQuantity):
        """
        Set syringe diameter. This can be set in the interval 1 mm to 33 mm
        """
        diameter = ensure_quantity(diameter, "mm")
        if not 1 * flowchem_ureg.mm <= diameter <= 33 * flowchem_ureg.mm:
            warnings.warn(
                f"Diameter provided ({diameter}) is not valid, ignored! [Accepted range: 1-33 mm]"
            )
            return

        await self.send_command_and_read_reply(
            Elite11Commands.DIAMETER, parameter=f"{diameter.to('mm'):.4f}"
        )

    async def get_current_flowrate(self) -> str:
        """
        If pump moves, this returns the current moving rate. If not running empty string.
        :return: current moving rate
        """
        if await self.is_moving():
            return await self.send_command_and_read_reply(
                Elite11Commands.CURRENT_MOVING_RATE
            )
        else:
            warnings.warn("Pump is not moving, cannot provide moving rate!")
            return ""

    async def get_target_volume(self) -> str:
        """Returns target volume or a falsy empty string if not set."""

        target_vol = await self.send_command_and_read_reply(
            Elite11Commands.TARGET_VOLUME
        )
        if "Target volume not set" in target_vol:
            return ""
        return target_vol

    async def set_target_volume(self, target_volume: AnyQuantity):
        """
        Sets target volume in ml. If the volume is set to 0, the target is cleared.
        """
        target_volume_in_ml = ensure_quantity(target_volume, "ml")
        if target_volume_in_ml == 0:
            await self.send_command_and_read_reply(Elite11Commands.CLEAR_TARGET_VOLUME)
        else:
            set_vol = await self.send_command_and_read_reply(
                Elite11Commands.TARGET_VOLUME,
                parameter=f"{target_volume_in_ml.magnitude} m",
            )
            if "Argument error" in set_vol:
                warnings.warn(
                    f"Cannot set target volume of {target_volume_in_ml} with a "
                    f"{self.get_syringe_volume()} syringe!"
                )

    async def pump_info(self) -> PumpInfo:
        """Returns many info

        e.g.
        ('Pump type          Pump 11',
        'Pump type string   11 ELITE I/W Single',
        'Display type       Sharp',
        'Steps per rev      400',
        'Gear ratio         1:1',
        'Pulley ratio       2.4:1',
        'Lead screw         24 threads per inch',
        'Microstepping      16 microsteps per step',
        'Low speed limit    27 seconds',
        'High speed limit   26 microseconds',
        'Motor polarity     Reverse',
        'Min syringe size   0.1 mm',
        'Max syringe size   33 mm',
        'Min raw force %    20%',
        'Max raw force %    80%',
        'Encoder            100 lines',
        'Direction          Infuse/withdraw',
        'Programmable       Yes',
        'Limit switches     No',
        'Command set        None', '')
        """
        parsed_multiline_response = await self.send_command_and_read_reply_multiline(
            Elite11Commands.METRICS
        )
        return PumpInfo.parse_pumpstring(parsed_multiline_response)

    def get_router(self):
        """Creates an APIRouter for this object."""
        from fastapi import APIRouter

        router = APIRouter()
        router.add_api_route(
            "/parameters/syringe-volume", self.get_syringe_volume, methods=["GET"]
        )
        router.add_api_route(
            "/parameters/syringe-volume", self.set_syringe_volume, methods=["PUT"]
        )
        router.add_api_route("/parameters/force", self.get_force, methods=["PUT"])
        router.add_api_route("/parameters/force", self.set_force, methods=["PUT"])
        router.add_api_route("/run", self.run, methods=["PUT"])
        router.add_api_route("/run/inverse", self.inverse_run, methods=["PUT"])
        router.add_api_route("/run/infuse", self.infuse_run, methods=["PUT"])
        router.add_api_route("/run/withdraw", self.withdraw_run, methods=["PUT"])
        router.add_api_route("/stop", self.stop, methods=["PUT"])
        router.add_api_route("/infusion-rate", self.get_infusion_rate, methods=["GET"])
        router.add_api_route("/infusion-rate", self.set_infusion_rate, methods=["PUT"])
        router.add_api_route("/withdraw-rate", self.get_withdraw_rate, methods=["GET"])
        router.add_api_route("/withdraw-rate", self.set_withdraw_rate, methods=["PUT"])
        router.add_api_route("/info/version", self.version, methods=["GET"])
        router.add_api_route(
            "/info/status", self.get_status, methods=["GET"], response_model=PumpStatus
        )
        router.add_api_route("/info/is-moving", self.is_moving, methods=["GET"])
        router.add_api_route(
            "/info/current-flowrate", self.get_current_flowrate, methods=["GET"]
        )
        router.add_api_route(
            "/info/infused-volume", self.get_infused_volume, methods=["GET"]
        )
        router.add_api_route(
            "/info/reset-infused-volume", self.clear_infused_volume, methods=["PUT"]
        )
        router.add_api_route(
            "/info/withdrawn-volume", self.get_withdrawn_volume, methods=["GET"]
        )
        router.add_api_route(
            "/info/reset-withdrawn", self.clear_withdrawn_volume, methods=["PUT"]
        )
        router.add_api_route("/info/reset-all", self.clear_volumes, methods=["GET"])

        return router


if __name__ == "__main__":
    logging.basicConfig()
    logging.getLogger("__main__").setLevel(logging.DEBUG)

    pump = Elite11.from_config(port="COM4", syringe_volume=10, diameter=10)

    async def main():
        """Test function"""
        await pump.initialize()
        assert await pump.get_infused_volume() == 0
        await pump.set_syringe_diameter(30)
        await pump.set_infusion_rate(5)
        await pump.set_target_volume(0.05)
        await pump.infuse_run()
        await asyncio.sleep(2)

    asyncio.run(main())<|MERGE_RESOLUTION|>--- conflicted
+++ resolved
@@ -89,11 +89,7 @@
     # noinspection PyPep8
     def __init__(self, port: str, **kwargs):
         # Merge default settings, including serial, with provided ones.
-<<<<<<< HEAD
-        configuration = dict(PumpIO.DEFAULT_CONFIG, **kwargs)
-=======
-        configuration = dict(HarvardApparatusPumpIO.DEFAULT_CONFIG, **config)
->>>>>>> d8400ba9
+        configuration = dict(HarvardApparatusPumpIO.DEFAULT_CONFIG, **kwargs)
 
         try:
             self._serial = aioserial.AioSerial(port, **configuration)
@@ -226,7 +222,7 @@
         self._serial.write("\r\n".encode("ascii"))
         self._serial.readline()
         prompt = self._serial.readline()
-        address = int(prompt[0:2])
+        address = 0 if prompt[0:2] == b":" else int(prompt[0:2])
         self.logger.debug(f"Address autodetected as {address}")
         return address
 
@@ -353,13 +349,8 @@
         self.log = logging.getLogger(__name__).getChild("Elite11")
 
     @classmethod
-<<<<<<< HEAD
     def from_config(cls, port: str, diameter: AnyQuantity, syringe_volume: AnyQuantity, address: int, name: str, **serial_kwargs):
         """ Programmatic instantiation from configuration
-=======
-    def from_config(cls, **config):
-        """Programmatic instantiation from configuration
->>>>>>> d8400ba9
 
         Many pump can be present on the same serial port with different addresses.
         This shared list of PumpIO objects allow shared state in a borg-inspired way, avoiding singletons
@@ -375,17 +366,7 @@
 
         # If not existing serial object are available for the port provided, create a new one
         if pumpio is None:
-<<<<<<< HEAD
-            pumpio = PumpIO(port, **serial_kwargs)
-=======
-            # Remove Elite11-specific keys to only have HamiltonPumpIO's kwargs
-            config_for_pumpio = {
-                k: v
-                for k, v in config.items()
-                if k not in ("diameter", "address", "name", "syringe_volume")
-            }
-            pumpio = HarvardApparatusPumpIO(**config_for_pumpio)
->>>>>>> d8400ba9
+            pumpio = HarvardApparatusPumpIO(port, **serial_kwargs)
 
         return cls(
             pumpio,
@@ -399,16 +380,8 @@
         """Ensure a valid connection with the pump has been established and sets parameters."""
         # Autodetect address if none provided
         if self.address is None:
-<<<<<<< HEAD
             self.address = self.pump_io.autodetermine_address()
 
-=======
-            self.pump_io._serial.write("\r\n".encode("ascii"))
-            self.pump_io._serial.readline()
-            prompt = self.pump_io._serial.readline()
-            self.address = 0 if prompt[0:2] == b":" else int(prompt[0:2])
-            self.log.debug(f"Address autodetected as {self.address}")
->>>>>>> d8400ba9
         await self.set_syringe_diameter(self._diameter)
         await self.set_syringe_volume(self._syringe_volume)
 
