--- conflicted
+++ resolved
@@ -411,19 +411,12 @@
         :return: nothing
         """
         set_flowrate_ul_min = int(setpoint_in_ml_min * 1000)
-<<<<<<< HEAD
-        flow = self.message_constructor_dispatcher(FLOW, setpoint=set_flowrate_ul_min, setpoint_range=(0, self.achievable_flow + 1))
-        logging.info(f'Flow of pump {self.address} is set to {setpoint_in_ml_min}, returns {flow}')
-=======
-        flow = self.message_constructor_dispatcher(
-            FLOW,
-            setpoint=set_flowrate_ul_min,
+        flow = self.message_constructor_dispatcher(FLOW, setpoint=set_flowrate_ul_min,
             setpoint_range=(0, self.max_flow + 1),
         )
         logging.info(
             f"Flow of pump {self.ip_address} is set to {setpoint_in_ml_min}, returns {flow}"
         )
->>>>>>> e728d7d9
 
     @property
     def headtype(self):
