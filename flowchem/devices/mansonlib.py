--- conflicted
+++ resolved
@@ -57,12 +57,9 @@
 
     def _send_command(self, command: str) -> str:
         """ Internal function to send command and read reply. """
-<<<<<<< HEAD
         if self.sp is None:
             raise NotConnectedError
-=======
         self.sp.reset_input_buffer()
->>>>>>> c6fd277a
         self.sp.write(f"{command}\r".encode('ascii'))
         return self.sp.readline().decode('ascii').strip()
 
@@ -81,23 +78,11 @@
         return False
 
     def output_on(self):
-<<<<<<< HEAD
-        response = self._send_command("SOUT1")
-        return response == "OK"
-
-    def output_off(self):
-        response = self._send_command("SOUT0")
-=======
-        if self.sp is None:
-            return False
         response = self._send_command("SOUT0")
         return response == "OK"
 
     def output_off(self):
-        if self.sp is None:
-            return False
         response = self._send_command("SOUT1")
->>>>>>> c6fd277a
         return response == "OK"
 
     def get_output_read(self) -> Union[bool, Tuple[float, float, Literal["CC", "CV", False]]]:
@@ -121,33 +106,17 @@
 
         return volt, curr, mode
 
-<<<<<<< HEAD
-    def get_output_voltage(self) -> Union[float, bool]:
+    def get_output_voltage(self) -> float:
+        """ Returns output voltage in Volt """
         return self.get_output_read()[0]
 
-    def get_output_current(self) -> Union[float, bool]:
+    def get_output_current(self) -> float:
+        """ Returns output current in Ampere """
         return self.get_output_read()[1]
 
-    def get_output_mode(self) -> Literal[False, "CC", "CV"]:
+    def get_output_mode(self) -> Literal["CC", "CV"]:
+        """ Returns output mode: either current control (CC) or voltage control (CV) """
         return self.get_output_read()[2]
-=======
-    def get_output_voltage(self) -> Optional[float]:
-        """ Returns output voltage in Volt """
-        if self.sp is not None:
-            return self.get_output_read()[0]
-        return None
-
-    def get_output_current(self) -> Optional[float]:
-        """ Returns output current in Ampere """
-        if self.sp is not None:
-            return self.get_output_read()[1]
-        return None
-
-    def get_output_mode(self) -> Optional[Literal["CC", "CV"]]:
-        """ Returns output mode: either current control (CC) or voltage control (CV) """
-        if self.sp is not None:
-            return self.get_output_read()[2]
-        return None
 
     def get_output_power(self) -> Optional[float]:
         """ Returns output power in watts """
@@ -158,7 +127,6 @@
             except TypeError:
                 return False
         return False
->>>>>>> c6fd277a
 
     def get_max(self) -> Union[bool, Tuple[float, float]]:
         """ Returns maximum voltage and current, as tuple, or False. """
@@ -343,42 +311,6 @@
         response = self._send_command("SPRO1")
         return bool(response)
 
-<<<<<<< HEAD
-    def set_output_current(self, curr: float) -> bool:
-        if not isinstance(curr, (int, float)):
-            raise InvalidArgument
-
-        if 0.25 <= curr < 1:
-            curr = int(curr * 1000)
-            cmd = "CURR" + "0" + str(curr)
-        elif 1 <= curr <= 5.2:
-            curr = int(curr * 1000)
-            cmd = "CURR" + str(curr)
-        else:
-            return False
-        response = self._send_command(cmd)
-        return bool(response)
-
-    def set_output_voltage(self, volt: float):
-        if not isinstance(volt, (int, float)):
-            raise InvalidArgument
-
-        if 1 <= volt < 10:
-            volt = int(volt * 100)
-            cmd = "VOLT" + "0" + str(volt)
-        elif 10 <= volt <= 21:
-            volt = int(volt * 100)
-            cmd = "VOLT" + str(volt)
-        else:
-            return False
-
-        response = self._send_command(cmd)
-        if not response:
-            return False
-        return response
-
-=======
->>>>>>> c6fd277a
 
 if __name__ == '__main__':
     pass