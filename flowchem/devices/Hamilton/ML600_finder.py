"""
This module is used to discover the serial address of any ML600 connected to the PC.
"""
import asyncio
import logging

import aioserial
import serial.tools.list_ports

from flowchem.devices.Hamilton.ML600 import InvalidConfiguration, HamiltonPumpIO

log = logging.getLogger(__name__)


def ml600_finder():
    """ Try to initialize an ML600 on every available COM port. """
    port_available = [comport.device for comport in serial.tools.list_ports.comports()]

    # Ports connected to an ML600-looking device
    valid_ports = set()

    for serial_port in port_available:
        try:
            print(f"Looking for pump on {serial_port}...")
<<<<<<< HEAD
            link = HamiltonPumpIO(
                aioserial.Serial(serial_port, timeout=0.1), hw_initialization=False
            )
=======
            link = HamiltonPumpIO(aioserial.Serial(serial_port, timeout=0.1))
            asyncio.run(link.initialize())
>>>>>>> a2b2d244
            log.info(f"{link.num_pump_connected} pump(s) found on <{serial_port}>")
            valid_ports.add(serial_port)
        except InvalidConfiguration:
            log.debug(f"No pump found on {serial_port}")

    return valid_ports


if __name__ == "__main__":
    ml600_pumps = ml600_finder()
    if len(ml600_pumps) > 0:
        print(f"The following serial port are connected to ML600: {ml600_pumps}")
    else:
        print("No ML600 pump found")<|MERGE_RESOLUTION|>--- conflicted
+++ resolved
@@ -22,14 +22,8 @@
     for serial_port in port_available:
         try:
             print(f"Looking for pump on {serial_port}...")
-<<<<<<< HEAD
-            link = HamiltonPumpIO(
-                aioserial.Serial(serial_port, timeout=0.1), hw_initialization=False
-            )
-=======
             link = HamiltonPumpIO(aioserial.Serial(serial_port, timeout=0.1))
             asyncio.run(link.initialize())
->>>>>>> a2b2d244
             log.info(f"{link.num_pump_connected} pump(s) found on <{serial_port}>")
             valid_ports.add(serial_port)
         except InvalidConfiguration:
